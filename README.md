# Gundi Onyesha
This is a Gundi Integration used for the demonstrating the capabilities of Gundi.

<<<<<<< HEAD
=======
## Usage
- Fork this repo
- Implement your own actions in `actions/handlers.py`
- Define configurations needed for your actions in `action/configurations.py`
- Or implement a webhooks handler in `webhooks/handlers.py`
- and define configurations needed for your webhooks in `webhooks/configurations.py`
- Optionally, add the `@activity_logger()` decorator in actions to log common events which you can later see in the portal:
    - Action execution started
    - Action execution complete
    - Error occurred during action execution
- Optionally, add the `@webhook_activity_logger()` decorator in the webhook handler to log common events which you can later see in the portal:
    - Webhook execution started
    - Webhook execution complete
    - Error occurred during webhook execution
- Optionally, use  `log_action_activity()` or `log_webhook_activity()` to log custom messages which you can later see in the portal


## Action Examples: 

```python
# actions/configurations.py
from .core import PullActionConfiguration


class PullObservationsConfiguration(PullActionConfiguration):
    lookback_days: int = 10


```

```python
# actions/handlers.py
from app.services.activity_logger import activity_logger, log_activity
from app.services.gundi import send_observations_to_gundi
from gundi_core.events import LogLevel
from .configurations import PullObservationsConfiguration


@activity_logger()
async def action_pull_observations(integration, action_config: PullObservationsConfiguration):
    
    # Add your business logic to extract data here...
    
    # Optionally, log a custom messages to be shown in the portal
    await log_activity(
        integration_id=integration.id,
        action_id="pull_observations",
        level=LogLevel.INFO,
        title="Extracting observations with filter..",
        data={"start_date": "2024-01-01", "end_date": "2024-01-31"},
        config_data=action_config.dict()
    )
    
    # Normalize the extracted data into a list of observations following to the Gundi schema:
    observations = [
        {
            "source": "collar-xy123",
            "type": "tracking-device",
            "subject_type": "puma",
            "recorded_at": "2024-01-24 09:03:00-0300",
            "location": {
                "lat": -51.748,
                "lon": -72.720
            },
            "additional": {
                "speed_kmph": 10
            }
        }
    ]
    
    # Send the extracted data to Gundi
    await send_observations_to_gundi(observations=observations, integration_id=integration.id)

    # The result will be recorded in the portal if using the activity_logger decorator
    return {"observations_extracted": 10}
```


## Webhooks Usage:
This framework provides a way to handle incoming webhooks from external services. You can define a handler function in `webhooks/handlers.py` and define the expected payload schema and configurations in `webhooks/configurations.py`. Several base classes are provided in `webhooks/core.py` to help you define the expected schema and configurations.


### Fixed Payload Schema
If you expect to receive data with a fixed schema, you can define a Pydantic model for the payload and configurations. These models will be used for validating and parsing the incoming data.
```python
# webhooks/configurations.py
import pydantic
from .core import WebhookPayload, WebhookConfiguration


class MyWebhookPayload(WebhookPayload):
    device_id: str
    timestamp: str
    lat: float
    lon: float
    speed_kmph: float


class MyWebhookConfig(WebhookConfiguration):
    custom_setting: str
    another_custom_setting: bool

```
### Webhook Handler
Your webhook handler function must be named webhook_handler and it must accept the payload and config as arguments. The payload will be validated and parsed using the annotated Pydantic model. The config will be validated and parsed using the annotated Pydantic model. You can then implement your business logic to extract the data and send it to Gundi.
```python
# webhooks/handlers.py
from app.services.activity_logger import webhook_activity_logger
from app.services.gundi import send_observations_to_gundi
from .configurations import MyWebhookPayload, MyWebhookConfig
>>>>>>> b662cdc4

This integration can be connected to third-party webhooks to do simple json transformations. 

<<<<<<< HEAD
## Usage
The webhook payload schema is defined in a configuration in the Gundi portal using json schema. 
=======
@webhook_activity_logger()
async def webhook_handler(payload: MyWebhookPayload, integration=None, webhook_config: MyWebhookConfig = None):
    # Implement your custom logic to process the payload here...
    
    # If the request is related to an integration, you can use the integration object to access the integration's data
    
    # Normalize the extracted data into a list of observations following to the Gundi schema:
    transformed_data = [
        {
            "source": payload.device_id,
            "type": "tracking-device",
            "recorded_at": payload.timestamp,
            "location": {
                "lat": payload.lat,
                "lon": payload.lon
            },
            "additional": {
                "speed_kmph": payload.speed_kmph
            }
        }
    ]
    await send_observations_to_gundi(
          observations=transformed_data,
          integration_id=integration.id
      )
    
    return {"observations_extracted": 1}
```

### Dynamic Payload Schema
If you expect to receive data with different schemas, you can define a schema per integration using JSON schema. To do that, annotate the payload arg with the `GenericJsonPayload` model, and annotate the webhook_config arg with the `DynamicSchemaConfig` model or a subclass. Then you can define the schema in the Gundi portal, and the framework will build the Pydantic model on runtime based on that schema, to validate and parse the incoming data.
```python
# webhooks/configurations.py
import pydantic
from .core import DynamicSchemaConfig


class MyWebhookConfig(DynamicSchemaConfig):
    custom_setting: str
    another_custom_setting: bool

```
```python
# webhooks/handlers.py
from app.services.activity_logger import webhook_activity_logger
from .core import GenericJsonPayload
from .configurations import MyWebhookConfig


@webhook_activity_logger()
async def webhook_handler(payload: GenericJsonPayload, integration=None, webhook_config: MyWebhookConfig = None):
    # Implement your custom logic to process the payload here...
    return {"observations_extracted": 1}
```


### Simple JSON Transformations
For simple JSON to JSON transformations, you can use the [JQ language](https://jqlang.github.io/jq/manual/#basic-filters) to transform the incoming data. To do that, annotate the webhook_config arg with the `GenericJsonTransformConfig` model or a subclass. Then you can specify the `jq_filter` and the `output_type` (`ev` for event or `obv` for observation) in Gundi.
```python
# webhooks/configurations.py
import pydantic
from .core import WebhookPayload, GenericJsonTransformConfig


class MyWebhookPayload(WebhookPayload):
    device_id: str
    timestamp: str
    lat: float
    lon: float
    speed_kmph: float


class MyWebhookConfig(GenericJsonTransformConfig):
    custom_setting: str
    another_custom_setting: bool


```
```python
# webhooks/handlers.py
import json
import pyjq
from app.services.activity_logger import webhook_activity_logger
from app.services.gundi import send_observations_to_gundi
from .configurations import MyWebhookPayload, MyWebhookConfig


@webhook_activity_logger()
async def webhook_handler(payload: MyWebhookPayload, integration=None, webhook_config: MyWebhookConfig = None):
    # Sample implementation using the JQ language to transform the incoming data
    input_data = json.loads(payload.json())
    transformation_rules = webhook_config.jq_filter
    transformed_data = pyjq.all(transformation_rules, input_data)
    print(f"Transformed Data:\n: {transformed_data}")
    # webhook_config.output_type == "obv":
    response = await send_observations_to_gundi(
        observations=transformed_data,
        integration_id=integration.id
    )
    data_points_qty = len(transformed_data) if isinstance(transformed_data, list) else 1
    print(f"{data_points_qty} data point(s) sent to Gundi.")
    return {"data_points_qty": data_points_qty}
```


### Dynamic Payload Schema with JSON Transformations
You can combine the dynamic schema and JSON transformations by annotating the payload arg with the `GenericJsonPayload` model, and annotating the webhook_config arg with the `GenericJsonTransformConfig` models or their subclasses. Then you can define the schema and the JQ filter in the Gundi portal, and the framework will build the Pydantic model on runtime based on that schema, to validate and parse the incoming data, and apply a [JQ filter](https://jqlang.github.io/jq/manual/#basic-filters) to transform the data.
```python
# webhooks/handlers.py
import json
import pyjq
from app.services.activity_logger import webhook_activity_logger
from app.services.gundi import send_observations_to_gundi
from .core import GenericJsonPayload, GenericJsonTransformConfig


@webhook_activity_logger()
async def webhook_handler(payload: GenericJsonPayload, integration=None, webhook_config: GenericJsonTransformConfig = None):
    # Sample implementation using the JQ language to transform the incoming data
    input_data = json.loads(payload.json())
    filter_expression = webhook_config.jq_filter.replace("\n", ""). replace(" ", "")
    transformed_data = pyjq.all(filter_expression, input_data)
    print(f"Transformed Data:\n: {transformed_data}")
    # webhook_config.output_type == "obv":
    response = await send_observations_to_gundi(
        observations=transformed_data,
        integration_id=integration.id
    )
    data_points_qty = len(transformed_data) if isinstance(transformed_data, list) else 1
    print(f"{data_points_qty} data point(s) sent to Gundi.")
    return {"data_points_qty": data_points_qty}
```
>>>>>>> b662cdc4


The output type and the transformation rules are also defined in the Gundi portal:
- Output type can be "ev" for events or "obv" for observations.
- Transformation rules are defined in the Gundi portal using a JQ filter expression.




<|MERGE_RESOLUTION|>--- conflicted
+++ resolved
@@ -1,23 +1,17 @@
-# Gundi Onyesha
-This is a Gundi Integration used for the demonstrating the capabilities of Gundi.
-
-<<<<<<< HEAD
-=======
+# gundi-integration-action-runner
+Template repo for integration in Gundi v2.
+
 ## Usage
 - Fork this repo
 - Implement your own actions in `actions/handlers.py`
 - Define configurations needed for your actions in `action/configurations.py`
 - Or implement a webhooks handler in `webhooks/handlers.py`
 - and define configurations needed for your webhooks in `webhooks/configurations.py`
-- Optionally, add the `@activity_logger()` decorator in actions to log common events which you can later see in the portal:
+- Optionally, add the @activity_logger decorator to log common events which you can later see in the portal:
     - Action execution started
-    - Action execution complete
+    - Action execution finished
     - Error occurred during action execution
-- Optionally, add the `@webhook_activity_logger()` decorator in the webhook handler to log common events which you can later see in the portal:
-    - Webhook execution started
-    - Webhook execution complete
-    - Error occurred during webhook execution
-- Optionally, use  `log_action_activity()` or `log_webhook_activity()` to log custom messages which you can later see in the portal
+- Optionally, use the `log_activity()` method to log custom messages which you can later see in the portal
 
 
 ## Action Examples: 
@@ -113,14 +107,8 @@
 from app.services.activity_logger import webhook_activity_logger
 from app.services.gundi import send_observations_to_gundi
 from .configurations import MyWebhookPayload, MyWebhookConfig
->>>>>>> b662cdc4
-
-This integration can be connected to third-party webhooks to do simple json transformations. 
-
-<<<<<<< HEAD
-## Usage
-The webhook payload schema is defined in a configuration in the Gundi portal using json schema. 
-=======
+
+
 @webhook_activity_logger()
 async def webhook_handler(payload: MyWebhookPayload, integration=None, webhook_config: MyWebhookConfig = None):
     # Implement your custom logic to process the payload here...
@@ -253,13 +241,161 @@
     print(f"{data_points_qty} data point(s) sent to Gundi.")
     return {"data_points_qty": data_points_qty}
 ```
->>>>>>> b662cdc4
-
-
-The output type and the transformation rules are also defined in the Gundi portal:
-- Output type can be "ev" for events or "obv" for observations.
-- Transformation rules are defined in the Gundi portal using a JQ filter expression.
-
-
-
-
+
+
+### Hex string payloads
+If you expect to receive payloads containing binary data encoded as hex strings (e.g. ), you can use StructHexString, HexStringPayload and HexStringConfig which facilitate validation and parsing of hex strings. The user will define the name of the field containing the hex string and will define the structure of the data in the hex string, using Gundi.
+The fields are defined in the hex_format attribute of the configuration, following the [struct module format string syntax](https://docs.python.org/3/library/struct.html#format-strings). The fields will be extracted from the hex string and made available as sub-fields in the data field of the payload. THey will be extracted in the order they are defined in the hex_format attribute.
+```python
+# webhooks/configurations.py
+from app.services.utils import StructHexString
+from .core import HexStringConfig, WebhookConfiguration
+
+
+# Expected data: {"device": "BF170A","data": "6881631900003c20020000c3", "time": "1638201313", "type": "bove"}
+class MyWebhookPayload(HexStringPayload, WebhookPayload):
+    device: str
+    time: str
+    type: str
+    data: StructHexString
+
+    
+class MyWebhookConfig(HexStringConfig, WebhookConfiguration):
+    custom_setting: str
+    another_custom_setting: bool
+
+"""
+Sample configuration in Gundi:
+{
+    "hex_data_field": "data",
+    "hex_format": {
+        "byte_order": ">",
+        "fields": [
+            {
+                "name": "start_bit",
+                "format": "B",
+                "output_type": "int"
+            },
+            {
+                "name": "v",
+                "format": "I"
+            },
+            {
+                "name": "interval",
+                "format": "H",
+                "output_type": "int"
+            },
+            {
+                "name": "meter_state_1",
+                "format": "B"
+            },
+            {
+                "name": "meter_state_2",
+                "format": "B",
+                "bit_fields": [
+                    {
+                        "name": "meter_batter_alarm",
+                        "end_bit": 0,
+                        "start_bit": 0,
+                        "output_type": "bool"
+                    },
+                    {
+                        "name": "empty_pipe_alarm",
+                        "end_bit": 1,
+                        "start_bit": 1,
+                        "output_type": "bool"
+                    },
+                    {
+                        "name": "reverse_flow_alarm",
+                        "end_bit": 2,
+                        "start_bit": 2,
+                        "output_type": "bool"
+                    },
+                    {
+                        "name": "over_range_alarm",
+                        "end_bit": 3,
+                        "start_bit": 3,
+                        "output_type": "bool"
+                    },
+                    {
+                        "name": "temp_alarm",
+                        "end_bit": 4,
+                        "start_bit": 4,
+                        "output_type": "bool"
+                    },
+                    {
+                        "name": "ee_error",
+                        "end_bit": 5,
+                        "start_bit": 5,
+                        "output_type": "bool"
+                    },
+                    {
+                        "name": "transduce_in_error",
+                        "end_bit": 6,
+                        "start_bit": 6,
+                        "output_type": "bool"
+                    },
+                    {
+                        "name": "transduce_out_error",
+                        "end_bit": 7,
+                        "start_bit": 7,
+                        "output_type": "bool"
+                    },
+                    {
+                        "name": "transduce_out_error",
+                        "end_bit": 7,
+                        "start_bit": 7,
+                        "output_type": "bool"
+                    }
+                ]
+            },
+            {
+                "name": "r1",
+                "format": "B",
+                "output_type": "int"
+            },
+            {
+                "name": "r2",
+                "format": "B",
+                "output_type": "int"
+            },
+            {
+                "name": "crc",
+                "format": "B"
+            }
+        ]
+    }
+}
+"""
+# The data extracted from the hex string will be made available as new sub-fields as follows:
+"""
+{
+    "device": "AB1234",
+    "time": "1638201313",
+    "type": "bove",
+    "data": {
+        "value": "6881631900003c20020000c3",
+        "format_spec": ">BIHBBBBB",
+        "unpacked_data": {
+            "start_bit": 104,
+            "v": 1663873,
+            "interval": 15360,
+            "meter_state_1": 32,
+            "meter_state_2": 2,
+            "r1": 0,
+            "r2": 0,
+            "crc": 195,
+            "meter_batter_alarm": True,
+            "empty_pipe_alarm": True,
+            "reverse_flow_alarm": False,
+            "over_range_alarm": False,
+            "temp_alarm": False,
+            "ee_error": False,
+            "transduce_in_error": False,
+            "transduce_out_error": False
+        }
+    }
+}
+"""
+```
+Notice: This can also be combined with Dynamic Schema and JSON Transformations. In that case the hex string will be parsed first, adn then the JQ filter can be applied to the extracted data.