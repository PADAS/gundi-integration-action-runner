# actions/handlers.py
import logging
from datetime import datetime, timedelta
from enum import Enum
from typing import Tuple

from gundi_client_v2 import GundiClient
from gundi_core import schemas
from gundi_core.events import LogLevel
from gundi_core.schemas.v2 import Integration

from app.services.action_scheduler import crontab_schedule
<<<<<<< HEAD
from app.services.activity_logger import activity_logger, log_activity
=======
from app.services.activity_logger import activity_logger, log_action_activity
>>>>>>> 925f73a0
from app.services.gundi import send_observations_to_gundi
from app.services.utils import find_config_for_action

from .configurations import AuthenticateConfig, PullRmwHubObservationsConfiguration
from .rmwhub import RmwHubAdapter

logger = logging.getLogger(__name__)


LOAD_BATCH_SIZE = 100

headers = {
    "Authorization": f"Bearer ",
}


class Environment(Enum):
    DEV = "Buoy Dev"
    STAGE = "Buoy Staging"
    PRODUCTION = "Buoy Prod"


async def action_auth(integration: Integration, action_config: AuthenticateConfig):
    logger.info(
        f"Executing auth action with integration {integration} and action_config {action_config}..."
    )

    # TODO: Do something to validate the API Key against rmwHUB APIs.

    api_key_is_valid = action_config.api_key is not None

    return {
        "valid_credentials": api_key_is_valid,
        "some_message": "something informative.",
    }


@activity_logger()
@crontab_schedule("*/5 * * * *")  # Run every 5 minutes
async def action_pull_observations(
    integration, action_config: PullRmwHubObservationsConfiguration
):
    current_datetime = datetime.now()
    sync_interval_minutes = 5
    start_datetime = current_datetime - timedelta(minutes=sync_interval_minutes)
    start_datetime_str = start_datetime.strftime("%Y-%m-%d %H:%M:%S")
    end_datetime = current_datetime
    end_datetime_str = end_datetime.strftime("%Y-%m-%d %H:%M:%S")

    # TODO: Create sub-actions for each destination
    total_observations = []
    _client = GundiClient()
    connection_details = await _client.get_connection_details(integration.id)
    for destination in connection_details.destinations:
        environment = Environment(destination.name)
        er_token, er_destination = await get_er_token_and_site(integration, environment)

        logger.info(
            f"Downloading data from rmwHub to the Earthranger destination: {str(environment)}..."
        )

        rmw_adapter = RmwHubAdapter(
            integration.id,
            action_config.api_key.get_secret_value(),
            action_config.rmw_url,
            er_token,
            er_destination + "api/v1.0",
        )

        logger.info(
            f"Downloading data from RMW Hub API...For the datetimes: {start_datetime_str} - {end_datetime_str}"
        )
        rmwSets = await rmw_adapter.download_data(start_datetime_str)
        logger.info(
            f"{len(rmwSets.sets)} Gearsets Downloaded from RMW Hub API...For the datetimes: {start_datetime_str} - {end_datetime_str}"
        )

        await log_action_activity(
            integration_id=integration.id,
            action_id="pull_observations",
            level=LogLevel.INFO,
            title="Extracting observations with filter..",
            data={
                "start_date_time": start_datetime_str,
                "end_date_time": end_datetime_str,
                "environment": str(environment),
                "gear_sets_to_process": len(rmwSets.sets),
            },
            config_data=action_config.dict(),
        )

        observations = []
        if len(rmwSets.sets) != 0:
            logger.info(
                f"Processing updates from RMW Hub API...Number of gearsets returned: {len(rmwSets.sets)}"
            )
            observations = await rmw_adapter.process_rmw_download(
                rmwSets, start_datetime_str, sync_interval_minutes
            )
            total_observations.extend(observations)
        else:
            await log_action_activity(
                integration_id=integration.id,
                action_id="pull_observations",
                level=LogLevel.INFO,
                title="No gearsets returned from RMW Hub API.",
                data={
                    "start_date_time": start_datetime_str,
                    "end_date_time": end_datetime_str,
                    "environment": str(environment),
                },
                config_data=action_config.dict(),
            )

        # Upload changes from ER to RMW Hub
<<<<<<< HEAD
        try:
            (
                put_set_id_observations,
                rmw_response,
            ) = await rmw_adapter.process_rmw_upload(start_datetime_str)
        except ValueError as e:
            logger.error(f"Failed to upload changes to RMW Hub: {str(e)}")
            put_set_id_observations = []
            rmw_response = {}

        total_observations.extend(put_set_id_observations)
=======
        rmw_response = {}
        # try:
        #     (
        #         put_set_id_observations,
        #         rmw_response,
        #     ) = await rmw_adapter.process_rmw_upload(start_datetime_str)

        #     if rmw_response and "detail" in rmw_response:
        #         await log_action_activity(
        #             integration_id=integration.id,
        #             action_id="pull_observations",
        #             level=LogLevel.ERROR,
        #             title="Failed to upload data to rmwHub.",
        #             data={
        #                 "rmw_response": str(rmw_response),
        #             },
        #             config_data=action_config.dict(),
        #         )
        #     else:
        #         await log_action_activity(
        #             integration_id=integration.id,
        #             action_id="pull_observations",
        #             level=LogLevel.INFO,
        #             title="Process upload to rmwHub completed.",
        #             data={
        #                 "rmw_response": str(rmw_response),
        #             },
        #             config_data=action_config.dict(),
        #         )
        # except ValueError as e:
        #     logger.error(f"Failed to upload changes to RMW Hub: {str(e)}")
        #     put_set_id_observations = []
        #     rmw_response = {}

        # total_observations.extend(put_set_id_observations)
>>>>>>> 925f73a0
        # TODO: Check if the uploaded observations to rmwhub should be added to the observations
        # TODO: since when push_status_updates is called it won't find it in rmwSets
        # TODO: (because it is an "own" gear, not "hub" gear)
        # observations.extend(put_set_id_observations)

<<<<<<< HEAD
        # TODO: Handle failed response
        await log_activity(
            integration_id=integration.id,
            action_id="pull_observations",
            level=LogLevel.INFO,
            title="Process upload to rmwHub completed.",
            data={
                "rmw_response": str(rmw_response),
            },
            config_data=action_config.dict(),
        )

=======
>>>>>>> 925f73a0
        # Send the extracted data to Gundi in batches
        for batch in generate_batches(observations):
            logger.info(f"Sending {len(batch)} observations to Gundi...")
            await send_observations_to_gundi(
                observations=batch, integration_id=str(integration.id)
            )

        # Patch subject status
        # TODO: Remove when status workaround fix verified in Earthranger.
        await rmw_adapter.push_status_updates(
            observations=observations, rmw_sets=rmwSets
        )

    # The result will be recorded in the portal if using the activity_logger decorator
    if rmw_response:
        return {
            "observations_extracted": len(total_observations),
            "rmw_updates": rmw_response,
        }
    else:
        return {
            "observations_extracted": len(total_observations),
        }


@activity_logger()
@crontab_schedule("10 0 * * *")  # Run every 24 hours at 12:10 AM
async def action_pull_observations_24_hour_sync(
    integration, action_config: PullRmwHubObservationsConfiguration
):

    sync_interval_minutes = 1440  # 24 hours
    current_datetime = datetime.now()
    start_datetime = current_datetime - timedelta(minutes=sync_interval_minutes)
    start_datetime_str = start_datetime.strftime("%Y-%m-%d %H:%M:%S")
    end_datetime = current_datetime
    end_datetime_str = end_datetime.strftime("%Y-%m-%d %H:%M:%S")

    # TODO: Create sub-actions for each destination
    total_observations = []
    _client = GundiClient()
    connection_details = await _client.get_connection_details(integration.id)
    for destination in connection_details.destinations:
        environment = Environment(destination.name)
        er_token, er_destination = await get_er_token_and_site(integration, environment)

        logger.info(
            f"Downloading data from rmwHub to the Earthranger destination: {str(environment)}..."
        )

        rmw_adapter = RmwHubAdapter(
            integration.id,
            action_config.api_key.get_secret_value(),
            action_config.rmw_url,
            er_token,
            er_destination + "api/v1.0",
        )

        logger.info(
            f"Downloading data from RMW Hub API...For the dates: {start_datetime_str} - {end_datetime_str}"
        )
        rmwSets = await rmw_adapter.download_data(start_datetime_str)

        # Optionally, log a custom messages to be shown in the portal
        await log_action_activity(
            integration_id=integration.id,
            action_id="pull_observations",
            level=LogLevel.INFO,
            title="Extracting observations with filter..",
            data={
                "start_date_time": start_datetime_str,
                "end_date_time": end_datetime_str,
                "environment": str(environment),
            },
            config_data=action_config.dict(),
        )

        observations = []
        if len(rmwSets.sets) != 0:
            logger.info(
                f"Processing updates from RMW Hub API...Number of gearsets returned: {len(rmwSets.sets)}"
            )
            observations = await rmw_adapter.process_rmw_download(
                rmwSets, start_datetime_str, sync_interval_minutes
            )
            total_observations.extend(observations)
        else:
            await log_action_activity(
                integration_id=integration.id,
                action_id="pull_observations",
                level=LogLevel.INFO,
                title="No gearsets returned from RMW Hub API.",
                data={
                    "start_date_time": start_datetime_str,
                    "end_date_time": end_datetime_str,
                    "environment": str(environment),
                },
                config_data=action_config.dict(),
            )

        # Upload changes from ER to RMW Hub
<<<<<<< HEAD
        put_set_id_observations, rmw_response = await rmw_adapter.process_rmw_upload(
            start_datetime_str
        )
        total_observations.extend(put_set_id_observations)
        observations.extend(put_set_id_observations)

        # TODO: Handle failed response
        await log_activity(
            integration_id=integration.id,
            action_id="pull_observations",
            level=LogLevel.INFO,
            title="Process upload to rmwHub completed.",
            data={
                "rmw_response": str(rmw_response),
            },
            config_data=action_config.dict(),
        )
=======
        rmw_response = {}
        # put_set_id_observations, rmw_response = await rmw_adapter.process_rmw_upload(start_datetime_str)
        # total_observations.extend(put_set_id_observations)
        # # observations.extend(put_set_id_observations)

        # if rmw_response and "detail" in rmw_response:
        #     await log_action_activity(
        #         integration_id=integration.id,
        #         action_id="pull_observations_24_hour_sync",
        #         level=LogLevel.ERROR,
        #         title="Failed to upload data to rmwHub.",
        #         data={
        #             "rmw_response": str(rmw_response),
        #         },
        #         config_data=action_config.dict(),
        #     )
        # else:
        #     await log_action_activity(
        #         integration_id=integration.id,
        #         action_id="pull_observations_24_hour_sync",
        #         level=LogLevel.INFO,
        #         title="Process upload to rmwHub completed.",
        #         data={
        #             "rmw_response": str(rmw_response),
        #         },
        #         config_data=action_config.dict(),
        #     )
>>>>>>> 925f73a0

        # Send the extracted data to Gundi in batches
        for batch in generate_batches(observations):
            logger.info(f"Sending {len(batch)} observations to Gundi...")
            await send_observations_to_gundi(
                observations=batch, integration_id=str(integration.id)
            )

        # Patch subject status
        await rmw_adapter.push_status_updates(
            observations=observations, rmw_sets=rmwSets
        )

    # The result will be recorded in the portal if using the activity_logger decorator
    if rmw_response:
        return {
            "observations_extracted": len(total_observations),
            "rmw_updates": rmw_response,
        }
    else:
        return {
            "observations_extracted": len(total_observations),
        }


def generate_batches(iterable, n=LOAD_BATCH_SIZE):
    for i in range(0, len(iterable), n):
        yield iterable[i : i + n]


async def get_er_token_and_site(
    integration: Integration, environment: Environment
) -> Tuple[str, str]:
    """
    Get the ER token and site for the given integration and environment

    :param integration: Integration object
    :param environment: Environment enum
    :return: Tuple of ER token and site
    """
    _client = GundiClient()
    connection_details = await _client.get_connection_details(integration.id)

    destination = (
        destination
        for destination in connection_details.destinations
        if environment.value in destination.name
    ).__next__()

    destination_details = await _client.get_integration_details(destination.id)
    auth_config = find_config_for_action(
        configurations=destination_details.configurations,
        action_id="auth",
    )

    auth_config = schemas.v2.ERAuthActionConfig.parse_obj(auth_config.data)
    if auth_config:
        return auth_config.token, destination_details.base_url
    return None, None<|MERGE_RESOLUTION|>--- conflicted
+++ resolved
@@ -10,11 +10,7 @@
 from gundi_core.schemas.v2 import Integration
 
 from app.services.action_scheduler import crontab_schedule
-<<<<<<< HEAD
-from app.services.activity_logger import activity_logger, log_activity
-=======
 from app.services.activity_logger import activity_logger, log_action_activity
->>>>>>> 925f73a0
 from app.services.gundi import send_observations_to_gundi
 from app.services.utils import find_config_for_action
 
@@ -130,7 +126,6 @@
             )
 
         # Upload changes from ER to RMW Hub
-<<<<<<< HEAD
         try:
             (
                 put_set_id_observations,
@@ -142,49 +137,12 @@
             rmw_response = {}
 
         total_observations.extend(put_set_id_observations)
-=======
-        rmw_response = {}
-        # try:
-        #     (
-        #         put_set_id_observations,
-        #         rmw_response,
-        #     ) = await rmw_adapter.process_rmw_upload(start_datetime_str)
-
-        #     if rmw_response and "detail" in rmw_response:
-        #         await log_action_activity(
-        #             integration_id=integration.id,
-        #             action_id="pull_observations",
-        #             level=LogLevel.ERROR,
-        #             title="Failed to upload data to rmwHub.",
-        #             data={
-        #                 "rmw_response": str(rmw_response),
-        #             },
-        #             config_data=action_config.dict(),
-        #         )
-        #     else:
-        #         await log_action_activity(
-        #             integration_id=integration.id,
-        #             action_id="pull_observations",
-        #             level=LogLevel.INFO,
-        #             title="Process upload to rmwHub completed.",
-        #             data={
-        #                 "rmw_response": str(rmw_response),
-        #             },
-        #             config_data=action_config.dict(),
-        #         )
-        # except ValueError as e:
-        #     logger.error(f"Failed to upload changes to RMW Hub: {str(e)}")
-        #     put_set_id_observations = []
-        #     rmw_response = {}
-
-        # total_observations.extend(put_set_id_observations)
->>>>>>> 925f73a0
+
         # TODO: Check if the uploaded observations to rmwhub should be added to the observations
         # TODO: since when push_status_updates is called it won't find it in rmwSets
         # TODO: (because it is an "own" gear, not "hub" gear)
         # observations.extend(put_set_id_observations)
 
-<<<<<<< HEAD
         # TODO: Handle failed response
         await log_activity(
             integration_id=integration.id,
@@ -197,8 +155,6 @@
             config_data=action_config.dict(),
         )
 
-=======
->>>>>>> 925f73a0
         # Send the extracted data to Gundi in batches
         for batch in generate_batches(observations):
             logger.info(f"Sending {len(batch)} observations to Gundi...")
@@ -300,7 +256,6 @@
             )
 
         # Upload changes from ER to RMW Hub
-<<<<<<< HEAD
         put_set_id_observations, rmw_response = await rmw_adapter.process_rmw_upload(
             start_datetime_str
         )
@@ -318,35 +273,6 @@
             },
             config_data=action_config.dict(),
         )
-=======
-        rmw_response = {}
-        # put_set_id_observations, rmw_response = await rmw_adapter.process_rmw_upload(start_datetime_str)
-        # total_observations.extend(put_set_id_observations)
-        # # observations.extend(put_set_id_observations)
-
-        # if rmw_response and "detail" in rmw_response:
-        #     await log_action_activity(
-        #         integration_id=integration.id,
-        #         action_id="pull_observations_24_hour_sync",
-        #         level=LogLevel.ERROR,
-        #         title="Failed to upload data to rmwHub.",
-        #         data={
-        #             "rmw_response": str(rmw_response),
-        #         },
-        #         config_data=action_config.dict(),
-        #     )
-        # else:
-        #     await log_action_activity(
-        #         integration_id=integration.id,
-        #         action_id="pull_observations_24_hour_sync",
-        #         level=LogLevel.INFO,
-        #         title="Process upload to rmwHub completed.",
-        #         data={
-        #             "rmw_response": str(rmw_response),
-        #         },
-        #         config_data=action_config.dict(),
-        #     )
->>>>>>> 925f73a0
 
         # Send the extracted data to Gundi in batches
         for batch in generate_batches(observations):
