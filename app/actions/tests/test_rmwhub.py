--- conflicted
+++ resolved
@@ -172,11 +172,7 @@
     )
     mocker.patch(
         "app.actions.rmwhub.RmwHubAdapter.search_own",
-<<<<<<< HEAD
         return_value=RmwSets(sets=[]),
-=======
-        return_value=RmwSets(sets=[mock_rmwhub_items[0]]),
->>>>>>> 925f73a0
     )
     mocker.patch(
         "app.actions.buoy.BuoyClient.get_gear",
