<<<<<<< HEAD
=======
from datetime import datetime, timedelta
from dateparser import parse as parse_date
from enum import Enum
>>>>>>> a3ed9036
import hashlib
import json
import logging

from fastapi.encoders import jsonable_encoder
import pytz
import uuid
from datetime import datetime, timezone

from enum import Enum
from typing import List, Optional, Tuple

import httpx
import pytz
import stamina
from fastapi.encoders import jsonable_encoder
from gundi_core.schemas.v2.gundi import LogLevel
from pydantic import BaseModel, NoneStr, validator

from app.actions.buoy import BuoyClient
from app.services.activity_logger import log_action_activity

logger = logging.getLogger(__name__)


SOURCE_TYPE = "ropeless_buoy"
SUBJECT_SUBTYPE = "ropeless_buoy_device"
GEAR_DEPLOYED_EVENT = "gear_deployed"
GEAR_RETRIEVED_EVENT = "gear_retrieved"


class Status(Enum):
    DEPLOYED = "gear_deployed"
    RETRIEVED = "gear_retrieved"


class Trap(BaseModel):
    id: str
    sequence: int
    latitude: float
    longitude: float
    deploy_datetime_utc: Optional[NoneStr]
    surface_datetime_utc: Optional[NoneStr]
    retrieved_datetime_utc: Optional[NoneStr]
    status: str
    accuracy: str
    release_type: Optional[NoneStr]
    is_on_end: bool

    def __getitem__(self, key):
        return getattr(self, key)

    def get(self, key):
        return self.__getitem__(key)

    def __hash__(self):
        return hash(
            (
                self.id,
                self.sequence,
                self.latitude,
                self.longitude,
                self.deploy_datetime_utc,
            )
        )

    def get_latest_update_time(self) -> datetime:
        """
        Get the last updated time of the trap based on the status.
        """

        if self.status == "deployed":
            return Trap.convert_to_utc(self.deploy_datetime_utc)
        elif self.status == "retrieved":
            return Trap.convert_to_utc(self.retrieved_datetime_utc)

    @classmethod
    # TODO: Convert to local function within get_latest_update_time after update status code is removed. RF-755
    def convert_to_utc(self, datetime_str: str) -> datetime:
        """
        Convert the datetime string to UTC.
        """
        try:
            datetime_obj = datetime.strptime(datetime_str, "%Y-%m-%dT%H:%M:%S.%f")
        except ValueError:
            datetime_obj = datetime.strptime(datetime_str, "%Y-%m-%dT%H:%M:%S")

<<<<<<< HEAD
        datetime_obj = datetime_obj.astimezone(pytz.utc)
        return datetime_obj
=======
        naive_datetime_obj = parse_date(datetime_str)
        utc_datetime_obj = naive_datetime_obj.replace(tzinfo=timezone.utc)
        if not utc_datetime_obj:
            raise ValueError(f"Unable to parse datetime string: {datetime_str}")

        return utc_datetime_obj

    def shift_update_time(self):
        """
        Shift the update time of the trap by 5 seconds.
        """

        if self.status == "deployed":
            self.deploy_datetime_utc = (
                self.get_latest_update_time() + timedelta(seconds=5)
            ).isoformat()
        elif self.status == "retrieved":
            self.retrieved_datetime_utc = (
                self.get_latest_update_time() + timedelta(seconds=5)
            ).isoformat()
>>>>>>> a3ed9036


class GearSet(BaseModel):
    vessel_id: str
    id: str
    deployment_type: str
    traps_in_set: int
    trawl_path: str
    share_with: List[str]
    traps: List[Trap]
    when_updated_utc: str

    @validator("trawl_path", pre=True)
    def none_to_empty(cls, v: object) -> object:
        if v is None:
            return ""
        return v

    def __getitem__(self, key):
        return getattr(self, key)

    def get(self, key):
        return self.__getitem__(key)

    def __hash__(self):
        return hash((self.id, self.deployment_type, tuple(self.traps)))

    def get_devices(self) -> List:
        """
        Get the devices info for the gear set.
        """

        devices = []
        for trap in self.traps:
            last_deployed = (
                trap.get_latest_update_time().isoformat()
                if trap.status == "deployed"
                else trap.deploy_datetime_utc
            )

            devices.append(
                {
                    "device_id": "rmwhub_"
                    + trap.id.replace("e_", "")
                    .replace("rmwhub_", "")
                    .replace("device_", "")
                    .replace("edgetech_", ""),
                    "label": "a" if trap.sequence == 1 else "b",
                    "location": {
                        "latitude": trap.latitude,
                        "longitude": trap.longitude,
                    },
                    "last_deployed": last_deployed,
                    "last_updated": last_deployed,
                }
            )

        return devices

    async def create_observations(self, er_subject: dict = None) -> List:
        """
        Create observations for the gear set.
        """

        devices = self.get_devices()

        observations = []

        for trap in self.traps:
            if (
                self.deployment_type == "trawl"
                and er_subject
                and RmwHubAdapter.clean_id_str(er_subject.get("name"))
                == RmwHubAdapter.clean_id_str(trap.id)
            ):
                if er_subject.get("additional") and (
                    er_subject_devices := er_subject.get("additional").get("devices")
                ):
                    if len(self.traps) != len(er_subject_devices):
                        trap.shift_update_time()

            if trap.status == "deployed":
                observations.append(
                    self.create_observation_for_event(trap, devices, Status.DEPLOYED)
                )
            elif trap.status == "retrieved":
                observations.append(
                    self.create_observation_for_event(trap, devices, Status.RETRIEVED)
                )
            else:
                logger.error(
                    f"Invalid status for trap ID {trap.id}. Status: {trap.status}"
                )
                return []

        logger.info(f"Created {len(observations)} observations for gear set {self.id}.")

        return observations

    def create_observation_for_event(
        self, trap: Trap, devices: List, event_status: Status
    ) -> dict:
        """
        Create an observation from the RMW Hub trap.
        """

        display_id_hash = hashlib.sha256(str(self.id).encode()).hexdigest()[:12]
        subject_name = "rmwhub_" + trap.id

        last_updated = trap.get_latest_update_time().isoformat()
        observation = {
            "name": subject_name,
            "source": subject_name,
            "type": SOURCE_TYPE,
            "subject_type": SUBJECT_SUBTYPE,
            "is_active": True if event_status == Status.DEPLOYED else False,
            "recorded_at": last_updated,
            "location": {"lat": trap.latitude, "lon": trap.longitude},
            "additional": {
                "subject_name": subject_name,
                "rmwhub_set_id": self.id,
                "display_id": display_id_hash,
                "event_type": GEAR_DEPLOYED_EVENT
                if trap.status == "deployed"
                else GEAR_RETRIEVED_EVENT,
                "devices": devices,
            },
        }

        logger.info(
            f"Created observation for trap ID: {trap.id} with Subject name: {subject_name} with event type {event_status}."
        )

        return observation

    async def get_trap_ids(self) -> set:
        """
        Get the trap IDs for the gear set.
        """

        return {
            geartrap.id.replace("e_", "").replace("rmwhub_", "")
            for geartrap in self.traps
        }

    async def is_visited(self, visited: set) -> bool:
        """
        Check if the gearset has been visited.
        """

        traps_in_gearset = await self.get_trap_ids()
        return traps_in_gearset & visited


class RmwSets(BaseModel):
    sets: List[GearSet]


class RmwHubAdapter:
    def __init__(
        self,
        integration_id: str,
        api_key: str,
        rmw_url: str,
        er_token: str,
        er_destination: str,
    ):
        self.integration_id = integration_id
        self.rmw_client = RmwHubClient(api_key, rmw_url)
        self.er_client = BuoyClient(er_token, er_destination)
        self.er_subject_name_to_subject_mapping = {}

    async def download_data(
        self, start_datetime_str: str, status: bool = None
    ) -> RmwSets:
        """
        Downloads data from the RMW Hub API using the search_hub endpoint.
        ref: https://ropeless.network/api/docs#/Download
        """

        response = await self.rmw_client.search_hub(start_datetime_str, status)

        return self.convert_to_sets(response)

    async def search_own(self):
        """
        Downloads data from the RMW Hub API using the search_own endpoint.
        ref: https://ropeless.network/api/docs#/Download
        """

        response = await self.rmw_client.search_own()
        return self.convert_to_sets(response)

    def convert_to_sets(self, response: dict) -> RmwSets:
        response_json = json.loads(response)

        if "sets" not in response_json:
            logger.error(f"Failed to download data from RMW Hub API. Error: {response}")
            return RmwSets(sets=[])

        sets = response_json["sets"]
        gearsets = []
        for set in sets:
            traps = []
            for trap in set["traps"]:
                trap_obj = Trap(
                    id=trap["trap_id"],
                    sequence=trap["sequence"],
                    latitude=trap["latitude"],
                    longitude=trap["longitude"],
                    deploy_datetime_utc=trap["deploy_datetime_utc"],
                    surface_datetime_utc=trap["surface_datetime_utc"],
                    retrieved_datetime_utc=trap["retrieved_datetime_utc"],
                    status=trap["status"],
                    accuracy=trap["accuracy"],
                    release_type=trap["release_type"],
                    is_on_end=trap["is_on_end"],
                )
                traps.append(trap_obj)

            gearset = GearSet(
                vessel_id=set["vessel_id"],
                id=set["set_id"],
                deployment_type=set["deployment_type"],
                traps_in_set=set["traps_in_set"],
                trawl_path=set["trawl_path"],
                share_with=set["share_with"],
                traps=traps,
                when_updated_utc=set["when_updated_utc"],
            )

            gearsets.append(gearset)

        return RmwSets(sets=gearsets)

    async def process_rmw_download(
        self, rmw_sets: RmwSets, start_datetime_str: str, minute_interval: int
    ) -> List:
        """
        Process the sets from the RMW Hub API.
        """

        # Normalize the extracted data into a list of observations following to the Gundi schema:
        observations = []

        # Download Data from ER for the same time interval as RmwHub
        # TODO: Only download recent updates from ER
        er_subjects = await self.er_client.get_er_subjects()

        # Create maps of er_subject_names and rmw_trap_ids/set_ids
        # RMW trap IDs would be in the subject name
        self.er_subject_name_to_subject_mapping = (
            await self.create_name_to_subject_mapping(er_subjects)
        )
        self.er_subject_id_to_subject_mapping = dict(
            (subject.get("id"), subject) for subject in er_subjects
        )
        er_subject_names = set(self.er_subject_name_to_subject_mapping.keys())
        er_subject_ids = set(self.er_subject_id_to_subject_mapping.keys())
        er_subject_names_and_ids = er_subject_names | er_subject_ids

        # Iterate through rmwSets and determine what is an insert and what is an update to Earthranger
        rmw_inserts = set()
        rmw_updates = set()
        for gearset in rmw_sets.sets:
            for trap in gearset.traps:
                if RmwHubAdapter.clean_id_str(trap.id) in er_subject_names_and_ids:
                    rmw_updates.add(gearset)
                else:
                    rmw_inserts.add(gearset)

        # Handle inserts to Earthranger
        visited_inserts = set()
        for gearset in rmw_inserts:
            logger.info(f"Rmw Set ID {gearset.id} not found in ER subjects. Inserting.")

            # Process each trap individually
            for trap in gearset.traps:
                if await gearset.is_visited(visited_inserts):
                    logger.info(
                        f"Skipping insert for trap ID {trap.id}. Already processed."
                    )
                    continue

                visited_inserts.update(await gearset.get_trap_ids())

                logger.info(f"Processing trap ID {trap.id} for insert to ER.")

                # Create observations for the gear set from RmwHub
                new_observations = await self._create_observations(gearset)

                observations.extend(new_observations)
                logger.info(
                    f"Processed {len(new_observations)} new observations for trap ID {trap.id}."
                )

                if len(new_observations) == 0:
                    # New observations dict will be empty if ER has the latest update
                    logger.info(f"ER has the most recent update for trap ID {trap.id}.")

        # Handle updates to Earthranger
        visited_updates = set()
        for gearset in rmw_updates:
            logger.info(f"Rmw Set ID {gearset.id} found in ER subjects. Updating.")

            for trap in gearset.traps:
                # Process each trap individually
                if await gearset.is_visited(visited_updates):
                    logger.info(
                        f"Skipping insert for trap ID {trap.id}. Already processed."
                    )
                    continue

                visited_updates.update(await gearset.get_trap_ids())
                logger.info(f"Processing trap ID {trap.id} for update to ER.")

                # Get subject from ER
                clean_trap_id = RmwHubAdapter.clean_id_str(trap.id)
                if clean_trap_id in self.er_subject_name_to_subject_mapping.keys():
                    er_subject = self.er_subject_name_to_subject_mapping.get(
                        clean_trap_id
                    )
                elif clean_trap_id in self.er_subject_id_to_subject_mapping.keys():
                    er_subject = self.er_subject_id_to_subject_mapping.get(
                        clean_trap_id
                    )
                else:
                    logger.error(
                        f"Subject ID {clean_trap_id} not found in ER subjects."
                    )
                    er_subject = None

                # Create observations for the gear set from RmwHub
                new_observations = await self._create_observations(gearset, er_subject)

                observations.extend(new_observations)
                logger.info(
                    f"Processed {len(new_observations)} new observations for trap ID {trap.id}."
                )

                if len(new_observations) == 0:
                    # New observations dict will be empty if ER has the latest update
                    logger.info(f"ER has the most recent update for trap ID {trap.id}.")

        return observations

    async def process_rmw_upload(self, start_datetime_str) -> Tuple[List, dict]:
        """
        Process the sets from the Buoy API and upload to RMWHub.
        Returns a list of new observations for Earthranger with the new RmwHub set IDs.
        """

        logger.info("Processing updates to RMW Hub from ER...")

        # Download data from search_own endpoint in RMWHub
        rmw_sets = await self.search_own()

        # Normalize the extracted data into a list of updates following to the RMWHub schema:
        updates = []

        # RF-755: Tech debt. Get gear to update is_active status
        await self.er_client.get_gear()

        # Get updates from the last interval_minutes in ER
        er_subjects = await self.er_client.get_er_subjects(start_datetime_str)
        if not er_subjects:
            msg = "No subjects found in ER."
            await log_action_activity(
                integration_id=self.integration_id,
                action_id="pull_observations",
                title=msg,
                level=LogLevel.WARNING,
            )
            return [], {}

        id_to_er_subject_mapping = dict(
            (subject["additional"].get("display_id"), subject)
            for subject in er_subjects
        )

        # Get rmw trap IDs
        rmw_trap_ids = set()
        rmw_set_id_to_gearset_mapping = await self.create_set_id_to_gearset_mapping(
            rmw_sets.sets
        )
        rmw_set_ids = rmw_set_id_to_gearset_mapping.keys()

        for gearset in rmw_sets.sets:
            for trap in gearset.traps:
                rmw_trap_ids.add(RmwHubAdapter.clean_id_str(trap.id))

        # Iterate through er_subjects and determine what is an insert and what is an update to RmwHub
        er_inserts = set()
        er_updates = set()
        for subject in er_subjects:
            subject_name = subject.get("name")
            if not subject_name:
                logger.error(f"Subject ID {subject.get('id')} has no name. No action.")
            if subject_name.startswith("rmw"):
                logger.info(
                    f"Subject ID {subject_name} originally from rmwHub. Skipped."
                )
                continue
            # Use display_id for ER subjects to ensure uniqueness among gear sets
<<<<<<< HEAD
            elif await self.clean_id_str(subject_name) in rmw_trap_ids:
                if not subject.get("additional") or not subject.get("additional").get(
                    "devices"
                ):
                    logger.error(
                        f"Buoy does not have additional information: {subject.get('name')}."
                    )
                    continue
                er_updates.add(subject["additional"].get("display_id"))
=======
            elif RmwHubAdapter.clean_id_str(subject_name) in rmw_trap_ids:
                er_updates.add(subject["additional"]["display_id"])
>>>>>>> a3ed9036
            else:
                if not subject.get("additional") or not subject.get("additional").get(
                    "devices"
                ):
                    logger.error(
                        f"Buoy does not have additional information: {subject.get('name')}."
                    )
                    continue
                er_inserts.add(subject["additional"].get("display_id"))

        logger.info(f"{len(er_inserts)} Inserts to rmwHub.")
        logger.info(f"{len(er_updates)} Updates to rmwHub.")

        # Collect set ID updates for Earthranger subjects from RMW inserts
        new_observations = []

        # Handle inserts to RMW
        for display_id in er_inserts:
            subject = id_to_er_subject_mapping.get(display_id)
            logger.info(f"Subject ID {subject.get('name')} not found in RMW traps.")

            # Create new updates from ER data for upload to RMWHub, and collect set ID to update ER.
            updated_gearset = await self._create_rmw_update_from_er_subject(subject)

            if not updated_gearset.traps:
                await log_action_activity(
                    integration_id=self.integration_id,
                    action_id="pull_observations",
                    title=f"No devices found for ER subject ID: {subject.get('id')}.",
                    level=LogLevel.ERROR,
                )
            else:
                new_observations.extend(
                    await self._create_put_er_set_id_observation(
                        subject, updated_gearset.id
                    )
                )
                updates.append(updated_gearset)

                logger.info(
                    f"Processed new gear set for set ID {updated_gearset.id} from ER subject ID: {subject.get('id')}."
                )

        # Handle updates to RMW
        for display_id in er_updates:
            subject = id_to_er_subject_mapping.get(display_id)
            logger.info(f"Subject ID {subject.get('name')} found in RMW traps.")

            # Get the latest observation for the subject
            latest_observations = await self.er_client.get_latest_observations(
                subject.get("id"), 1
            )
            latest_observation = latest_observations[0]

            if not latest_observation["observation_details"].get("rmwhub_set_id"):
                logger.error(f"Subject ID {subject.get('id')} has no RMWHub set ID.")
                continue

            rmwhub_set_id = latest_observation["observation_details"].get(
                "rmwhub_set_id"
            )

            if rmwhub_set_id not in rmw_set_id_to_gearset_mapping.keys():
                logger.error(
                    f"RMW Set ID {rmwhub_set_id} not found in RMW sets. No action."
                )
                log_action_activity(
                    integration_id=self.integration_id,
                    action_id="pull_observations",
                    title=f"RMW Set ID {rmwhub_set_id} not found in RMW sets. No action.",
                    level=LogLevel.ERROR,
                )
                continue

            # Create new updates from ER data for upload to RMWHub
            rmw_gearset = rmw_set_id_to_gearset_mapping[rmwhub_set_id]
            updated_gearset = await self._create_rmw_update_from_er_subject(
                subject, rmw_gearset
            )

            if not updated_gearset.traps:
                await log_action_activity(
                    integration_id=self.integration_id,
                    action_id="pull_observations",
                    title=f"No devices found for ER subject ID: {subject.get('id')}.",
                    level=LogLevel.ERROR,
                )
            else:
                updates.append(updated_gearset)
                logger.info(
                    f"Processed update for gear set with set ID {updated_gearset.id} from ER subject ID: {subject['id']}."
                )

        response = await self._upload_data(updates)
        if not updates:
            logger.info("No updates to upload to RMW Hub API.")

        return new_observations, response

    # TODO RF-752: Remove unecessary code when status updates are verified to be working through event
    # type in API instead of is_active status on observation.
    async def push_status_updates(self, observations: List, rmw_sets: RmwSets):
        """
        Process the status updates from the RMW Hub API.
        """

        rmw_set_id_to_gearset_mapping = await self.create_set_id_to_gearset_mapping(
            rmw_sets.sets
        )

        visited_traps = set()
        for observation in observations:
            rmw_set_id = RmwHubAdapter.clean_id_str(
                observation.get("additional").get("rmwhub_set_id")
            )

            if rmw_set_id not in rmw_set_id_to_gearset_mapping.keys():
                await log_action_activity(
                    integration_id=self.integration_id,
                    action_id="pull_observations",
                    title=f"RMW Set ID {rmw_set_id} not found in RMW sets. No action.",
                    level=LogLevel.ERROR,
                )
                continue

            rmw_set = rmw_set_id_to_gearset_mapping[rmw_set_id]

            for trap in rmw_set.traps:
                if trap.id in visited_traps:
                    logger.info(
                        f"Skipping update for trap ID {trap.id}. Already processed."
                    )
                    continue

                visited_traps.add(trap.id)

                # Get subject from ER
                clean_trap_id = RmwHubAdapter.clean_id_str(trap.id)
                if clean_trap_id in self.er_subject_name_to_subject_mapping.keys():
                    er_subject = self.er_subject_name_to_subject_mapping.get(
                        clean_trap_id
                    )
                elif clean_trap_id in self.er_subject_id_to_subject_mapping.keys():
                    er_subject = self.er_subject_id_to_subject_mapping.get(
                        clean_trap_id
                    )
                else:
                    er_subject = None
                    logger.info(f"Subject ID {clean_trap_id} not found in ER subjects.")

                if er_subject:
                    await self._update_status(trap, er_subject)
                else:
                    await self._update_status(trap)

    # TODO RF-752: Remove unecessary code when status updates are verified to be working through event
    # type in API instead of is_active status on observation.
    async def _update_status(self, trap: Trap, er_subject: dict = None):
        """
        Update the status of the ER subject based on the RMW status and deployment/retrieval times
        """

        # Determine if ER or RMW has the most recent update in order to update status in ER:
        if er_subject:
            er_last_updated = datetime.fromisoformat(er_subject.get("updated_at"))

        trap_latest_update_time = trap.get_latest_update_time()

        if er_subject and er_last_updated > trap_latest_update_time:
            return
        elif er_subject and (er_last_updated < trap_latest_update_time):
            await self.er_client.patch_er_subject_status(
                er_subject.get("name"), True if trap.status == "deployed" else False
            )
        elif not er_subject:
            logger.error(
                f"Insert operation for Trap {trap.id}. Cannot update subject that does not exist."
            )

            trap_id_in_er = "rmwhub_" + (RmwHubAdapter.clean_id_str(trap.id))
            async for attempt in stamina.retry_context(
                on=httpx.HTTPError, wait_initial=1.0, wait_jitter=5.0, wait_max=32.0
            ):
                with attempt:
                    await self.er_client.patch_er_subject_status(
                        trap_id_in_er, True if trap.status == "deployed" else False
                    )
        else:
            logger.error(
                f"Failed to compare gear set for trap ID {trap.id}. RMW latest update time: {trap_latest_update_time.isoformat()}"
            )

    async def _create_observations(
        self, rmw_set: GearSet, er_subject: dict = None
    ) -> List:
        """
        Create new observations for ER from RmwHub data.

        Returns an empty list if ER has the most recent updates. Otherwise, list of new observations to write to ER.
        """

        # Create observations for the gear set
        observations = await rmw_set.create_observations(er_subject)

        return observations

    async def _create_put_er_set_id_observation(
        self, er_subject: dict, set_id: str
    ) -> dict:
        """
        Update the set ID for the ER subject based on the provided set ID.
        Returns the new observation for the ER subject.
        """

        if not er_subject.get("additional") or not er_subject.get("additional").get(
            "devices"
        ):
            logger.error(f"No traps found for trap ID {er_subject.get('name')}.")
            return {}

        display_id_hash = hashlib.sha256(str(set_id).encode()).hexdigest()[:12]
        is_active = er_subject.get("is_active")

        observations = []

        for device in er_subject.get("additional").get("devices"):
            observations.append(
                {
                    "name": device["device_id"],
                    "source": device["device_id"],
                    "type": SOURCE_TYPE,
                    "subject_type": SUBJECT_SUBTYPE,
                    "is_active": is_active,
                    # TODO: SPIKE to determine if this should be device["last_updated"]
                    "recorded_at": er_subject["updated_at"],
                    "location": {
                        "lat": device["location"]["latitude"],
                        "lon": device["location"]["longitude"],
                    },
                    "additional": {
                        "subject_name": device["device_id"],
                        "rmwhub_set_id": set_id,
                        "display_id": display_id_hash,
                        "event_type": GEAR_DEPLOYED_EVENT
                        if is_active
                        else GEAR_RETRIEVED_EVENT,
                        "devices": er_subject["additional"]["devices"],
                    },
                }
            )

        return observations

    async def _upload_data(
        self,
        updates: List[GearSet],
    ) -> dict:
        """
        Upload data to the RMWHub API using the RMWHubClient.

        Return RMWHub response if upload is successful, empty dict otherwise
        """

        response = await self.rmw_client.upload_data(updates)

        if response.status_code == 200:
            logger.info("Upload to RMW Hub API was successful.")
            result = json.loads(response.content)
            if len(result["result"]):
                logger.info(
                    f"Number of traps uploaded: {result['result']['trap_count']}"
                )
                logger.info(
                    f"Number of failed sets: {len(result['result']['failed_sets'])}"
                )
                return result["result"]

            logger.error(f"No info returned from RMW Hub API.")
            return {}
        else:
            logger.error(
                f"Failed to upload data to RMW Hub API. Error: {response.status_code} - {response.text}"
            )

        return {}

    async def _create_rmw_update_from_er_subject(
        self, er_subject: dict, rmw_gearset: GearSet = None
    ) -> GearSet:
        """
        Create new updates from ER data for upload to RMWHub.
        """

        async def get_last_deployed_time():
            observations = await self.er_client.get_latest_observations(
                er_subject.get("id"), 10
            )

            if observations[0].get("observation_details") and observations[0].get(
                "observation_details"
            ).get("last_deployed"):
                return observations[0].get("observation_details").get("last_deployed")

            for observation in observations:
                details = observation.get("observation_details")
                if "deploy" in details.get("event_type"):
                    return observation.get("recorded_at")

            logger.error("No deployment events found. Use null datetime.")
            # Initialize a datetime object representing the Unix epoch
            return datetime(1970, 1, 1, 0, 0, 0, tzinfo=timezone.utc).isoformat()

        # Trap IDs must be atleast 32 characters and no more than 38 characters
        async def validate_id_length(id_str: str):
            target_length = 32
            if len(id_str) < target_length:
                logger.error(
                    f"ID {id_str} is too short. Adding '#' to meet Trap ID length requirements."
                )
                return id_str.ljust(target_length, "#")
            return id_str

        # Create traps list:
        traps = []
        if not er_subject.get("additional") or not er_subject.get("additional").get(
            "devices"
        ):
            logger.error(f"No traps found for trap ID {er_subject.get('name')}.")
            return GearSet(
                vessel_id="",
                id="",
                deployment_type="",
                traps_in_set=-1,
                trawl_path="",
                share_with=[],
                traps=traps,
            )

        deployed = er_subject.get("is_active")
        additional_data = er_subject.get("additional", {})

        for device in additional_data.get("devices", []):
            # Use just the ID for the Trap ID if the gearset is originally from RMW
            # TODO: Use subject.id instead of subject.name for the trap ID
            # TODO: Determine the effects of this^ change on the download/upload process
            subject_name = er_subject.get("name")
<<<<<<< HEAD
            cleaned_id = await validate_id_length(await self.clean_id_str(subject_name))
=======
            cleaned_id = RmwHubAdapter.clean_id_str(subject_name)
>>>>>>> a3ed9036
            trap_id = (
                cleaned_id
                if rmw_gearset and subject_name.startswith("rmw")
                else "e_" + cleaned_id
            )

            # TODO: This should use the subjects latest observation recorded at value
            last_updated_utc = self.convert_datetime_to_utc(
                er_subject.get("updated_at")
            )
            if deployed:
                traps.append(
                    Trap(
                        id=trap_id,
                        sequence=1 if device.get("label") == "a" else 2,
                        latitude=device.get("location").get("latitude"),
                        longitude=device.get("location").get("longitude"),
                        deploy_datetime_utc=last_updated_utc,
                        surface_datetime_utc=last_updated_utc,
                        status="deployed",
                        accuracy="",
                        is_on_end=True,
                    )
                )
            else:
                last_deployed_utc = self.convert_datetime_to_utc(
                    await get_last_deployed_time()
                )
                traps.append(
                    Trap(
                        id=trap_id,
                        sequence=1 if device.get("label") == "a" else 2,
                        latitude=device.get("location").get("latitude"),
                        longitude=device.get("location").get("longitude"),
                        deploy_datetime_utc=last_deployed_utc,
                        surface_datetime_utc=last_deployed_utc,
                        retrieved_datetime_utc=last_updated_utc,
                        status="retrieved",
                        accuracy="",
                        is_on_end=True,
                    )
                )

        # Create gear set:
        if not rmw_gearset:
            set_id = "e_" + str(uuid.uuid4())
            vessel_id = ""
        else:
            set_id = rmw_gearset.id
            vessel_id = rmw_gearset.vessel_id
        gear_set = GearSet(
            vessel_id=vessel_id,
            id=set_id,
            deployment_type="trawl" if len(traps) > 1 else "single",
            traps_in_set=len(traps),
            trawl_path="",
            # Share with is not set to ER because
            # we don't want our data back in the download step
            share_with=[],
            traps=traps,
            when_updated_utc=datetime(
                1970, 1, 1, 0, 0, 0, tzinfo=timezone.utc
            ).isoformat(),
        )

        return gear_set

    async def create_set_id_to_gearset_mapping(self, sets: List[GearSet]) -> dict:
        """
        Create a mapping of Set IDs to GearSets.
        """

        set_id_to_set_mapping = {}
        for gear_set in sets:
            set_id_to_set_mapping[RmwHubAdapter.clean_id_str(gear_set.id)] = gear_set
        return set_id_to_set_mapping

    async def create_name_to_subject_mapping(self, er_subjects: List) -> dict:
        """
        Create a mapping of ER subject names to subjects.
        """

        name_to_subject_mapping = {}
        for subject in er_subjects:
            if subject.get("name"):
                name_to_subject_mapping[
                    RmwHubAdapter.clean_id_str(subject.get("name"))
                ] = subject
            else:
                msg = "Cannot clean string. Subject name is empty."
                await log_action_activity(
                    integration_id=self.integration_id,
                    action_id="pull_observations",
                    title=msg,
                    level=LogLevel.ERROR,
                )
        return name_to_subject_mapping

    @classmethod
    def clean_id_str(cls, subject_name: str):
        """
        Resolve the ID string to just the UUID
        """
        if not subject_name:
            msg = "Cannot clean string. Subject name is empty."
            logger.error(msg)
            return None

        cleaned_str = (
            subject_name.replace("device_", "")
            .replace("rmwhub_", "")
            .replace("rmw_", "")
            .replace("e_", "")
            .replace("edgetech_", "")
            .replace("#", "")
            .lower()
        )
        return cleaned_str

    def convert_datetime_to_utc(self, datetime_str: str) -> str:
        """
        Convert the datetime string to UTC format.
        """

        datetime_obj = datetime.fromisoformat(datetime_str)
        datetime_obj = datetime_obj.astimezone(pytz.utc)
<<<<<<< HEAD
        formatted_datetime = datetime_obj.strftime("%Y-%m-%dT%H:%M:%S.%f")[:-3] + "Z"
=======
        formatted_datetime = datetime_obj.isoformat()
>>>>>>> a3ed9036
        return formatted_datetime


class RmwHubClient:
    HEADERS = {"accept": "application/json", "Content-Type": "application/json"}

    def __init__(self, api_key: str, rmw_url: str):
        self.api_key = api_key
        self.rmw_url = rmw_url

    async def search_hub(self, start_datetime_str: str, status: bool = None) -> dict:
        """
        Downloads data from the RMWHub API using the search_hub endpoint.
        ref: https://ropeless.network/api/docs#/Download
        """

        data = {
            "format_version": 0.1,
            "api_key": self.api_key,
            "max_sets": 1000,
            # "status": "deployed", // Pull all data not just deployed gear
            "start_datetime_utc": start_datetime_str,
        }

        if status:
            data["status"] = status

        url = self.rmw_url + "/search_hub/"

        async with httpx.AsyncClient() as client:
            response = await client.post(url, headers=RmwHubClient.HEADERS, json=data)

        if response.status_code != 200:
            logger.error(
                f"Failed to download data from RMW Hub API. Error: {response.status_code} - {response.text}"
            )

        return response.text

    async def search_own(self) -> dict:
        """
        Downloads data from the RMWHub API using the search_own endpoint.
        ref: https://ropeless.network/api/docs#/Download
        """

        url = self.rmw_url + "/search_own/"

        data = {"format_version": 0.1, "api_key": self.api_key}

        async with httpx.AsyncClient() as client:
            response = await client.post(url, headers=RmwHubClient.HEADERS, json=data)

        if response.status_code != 200:
            logger.error(
                f"Failed to download data from RMW Hub API. Error: {response.status_code} - {response.text}"
            )

        return response.text

    async def upload_data(self, updates: List[GearSet]) -> httpx.Response:
        """
        Upload data to the RMWHub API using the upload_data endpoint.
        ref: https://ropeless.network/api/docs
        """

        url = self.rmw_url + "/upload_deployments/"
        sets = [jsonable_encoder(update) for update in updates]

        for set_entry in sets:
            set_entry["set_id"] = set_entry.pop("id")
            for trap in set_entry["traps"]:
                trap["trap_id"] = trap.pop("id")
                trap["release_type"] = trap.get("release_type") or ""

        upload_data = {"format_version": 0, "api_key": self.api_key, "sets": sets}

        async with httpx.AsyncClient() as client:
            response = await client.post(
                url, headers=RmwHubClient.HEADERS, json=upload_data
            )

        if response.status_code != 200:
            logger.error(
                f"Failed to upload data to RMW Hub API. Error: {response.status_code} - {response.content}"
            )

        return response<|MERGE_RESOLUTION|>--- conflicted
+++ resolved
@@ -1,9 +1,6 @@
-<<<<<<< HEAD
-=======
 from datetime import datetime, timedelta
 from dateparser import parse as parse_date
 from enum import Enum
->>>>>>> a3ed9036
 import hashlib
 import json
 import logging
@@ -91,10 +88,7 @@
         except ValueError:
             datetime_obj = datetime.strptime(datetime_str, "%Y-%m-%dT%H:%M:%S")
 
-<<<<<<< HEAD
-        datetime_obj = datetime_obj.astimezone(pytz.utc)
-        return datetime_obj
-=======
+
         naive_datetime_obj = parse_date(datetime_str)
         utc_datetime_obj = naive_datetime_obj.replace(tzinfo=timezone.utc)
         if not utc_datetime_obj:
@@ -102,6 +96,7 @@
 
         return utc_datetime_obj
 
+      
     def shift_update_time(self):
         """
         Shift the update time of the trap by 5 seconds.
@@ -115,7 +110,7 @@
             self.retrieved_datetime_utc = (
                 self.get_latest_update_time() + timedelta(seconds=5)
             ).isoformat()
->>>>>>> a3ed9036
+
 
 
 class GearSet(BaseModel):
@@ -520,7 +515,6 @@
                 )
                 continue
             # Use display_id for ER subjects to ensure uniqueness among gear sets
-<<<<<<< HEAD
             elif await self.clean_id_str(subject_name) in rmw_trap_ids:
                 if not subject.get("additional") or not subject.get("additional").get(
                     "devices"
@@ -530,10 +524,7 @@
                     )
                     continue
                 er_updates.add(subject["additional"].get("display_id"))
-=======
-            elif RmwHubAdapter.clean_id_str(subject_name) in rmw_trap_ids:
-                er_updates.add(subject["additional"]["display_id"])
->>>>>>> a3ed9036
+
             else:
                 if not subject.get("additional") or not subject.get("additional").get(
                     "devices"
@@ -880,11 +871,8 @@
             # TODO: Use subject.id instead of subject.name for the trap ID
             # TODO: Determine the effects of this^ change on the download/upload process
             subject_name = er_subject.get("name")
-<<<<<<< HEAD
             cleaned_id = await validate_id_length(await self.clean_id_str(subject_name))
-=======
-            cleaned_id = RmwHubAdapter.clean_id_str(subject_name)
->>>>>>> a3ed9036
+
             trap_id = (
                 cleaned_id
                 if rmw_gearset and subject_name.startswith("rmw")
@@ -1011,11 +999,8 @@
 
         datetime_obj = datetime.fromisoformat(datetime_str)
         datetime_obj = datetime_obj.astimezone(pytz.utc)
-<<<<<<< HEAD
-        formatted_datetime = datetime_obj.strftime("%Y-%m-%dT%H:%M:%S.%f")[:-3] + "Z"
-=======
         formatted_datetime = datetime_obj.isoformat()
->>>>>>> a3ed9036
+
         return formatted_datetime
 
 
