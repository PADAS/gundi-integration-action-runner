import hashlib
import json
import logging
<<<<<<< HEAD
=======
from fastapi.encoders import jsonable_encoder
import pytz
>>>>>>> 3ca4d7e7
import uuid
from datetime import datetime, timedelta, timezone
from enum import Enum
from typing import List, Optional, Tuple

import httpx
import pytz
import stamina
from fastapi.encoders import jsonable_encoder
from gundi_core.schemas.v2.gundi import LogLevel
from pydantic import BaseModel, NoneStr, validator

from app.actions.buoy import BuoyClient
from app.services.activity_logger import log_action_activity

logger = logging.getLogger(__name__)


SOURCE_TYPE = "ropeless_buoy"
SUBJECT_SUBTYPE = "ropeless_buoy_device"
GEAR_DEPLOYED_EVENT = "gear_deployed"
GEAR_RETRIEVED_EVENT = "gear_retrieved"


class Status(Enum):
    DEPLOYED = "gear_deployed"
    RETRIEVED = "gear_retrieved"


class Trap(BaseModel):
    id: str
    sequence: int
    latitude: float
    longitude: float
    deploy_datetime_utc: Optional[NoneStr]
    surface_datetime_utc: Optional[NoneStr]
    retrieved_datetime_utc: Optional[NoneStr]
    status: str
    accuracy: str
    release_type: Optional[NoneStr]
    is_on_end: bool

    def __getitem__(self, key):
        return getattr(self, key)

    def get(self, key):
        return self.__getitem__(key)

    def __hash__(self):
        return hash(
            (
                self.id,
                self.sequence,
                self.latitude,
                self.longitude,
                self.deploy_datetime_utc,
            )
        )

    def get_latest_update_time(self) -> datetime:
        """
        Get the last updated time of the trap based on the status.
        """

        if self.status == "deployed":
            return Trap.convert_to_utc(self.deploy_datetime_utc)
        elif self.status == "retrieved":
            return Trap.convert_to_utc(self.retrieved_datetime_utc)

    @classmethod
    # TODO: Convert to local function within get_latest_update_time after update status code is removed. RF-755
    def convert_to_utc(self, datetime_str: str) -> datetime:
        """
        Convert the datetime string to UTC.
        """

        datetime_obj = datetime.strptime(datetime_str, "%Y-%m-%dT%H:%M:%S")
        datetime_obj = datetime_obj.astimezone(pytz.utc)
        return datetime_obj


class GearSet(BaseModel):
    vessel_id: str
    id: str
    deployment_type: str
    traps_in_set: int
    trawl_path: str
    share_with: List[str]
    traps: List[Trap]

    @validator("trawl_path", pre=True)
    def none_to_empty(cls, v: object) -> object:
        if v is None:
            return ""
        return v

    def __getitem__(self, key):
        return getattr(self, key)

    def get(self, key):
        return self.__getitem__(key)

    def __hash__(self):
        return hash((self.id, self.deployment_type, tuple(self.traps)))

    def get_devices(self) -> List:
        """
        Get the devices info for the gear set.
        """

        devices = []
        for trap in self.traps:
            last_deployed = (
                trap.get_latest_update_time().isoformat()
                if trap.status == "deployed"
                else trap.deploy_datetime_utc
            )

            devices.append(
                {
                    "device_id": "rmwhub_"
                    + trap.id.replace("e_", "")
                    .replace("rmwhub_", "")
                    .replace("device_", "")
                    .replace("edgetech_", ""),
                    "label": "a" if trap.sequence == 1 else "b",
                    "location": {
                        "latitude": trap.latitude,
                        "longitude": trap.longitude,
                    },
                    "last_deployed": last_deployed,
                    "last_updated": last_deployed,
                }
            )

        return devices

    def create_observations(self) -> List:
        """
        Create observations for the gear set.
        """

        devices = self.get_devices()

        observations = []

        for trap in self.traps:
            if trap.status == "deployed":
                observations.append(
                    self.create_observation_for_event(trap, devices, Status.DEPLOYED)
                )
            elif trap.status == "retrieved":
                observations.append(
                    self.create_observation_for_event(trap, devices, Status.RETRIEVED)
                )
            else:
                logger.error(
                    f"Invalid status for trap ID {trap.id}. Status: {trap.status}"
                )
                return []

        logger.info(f"Created {len(observations)} observations for gear set {self.id}.")

        return observations

    def create_observation_for_event(
        self, trap: Trap, devices: List, event_status: Status
    ) -> dict:
        """
        Create an observation from the RMW Hub trap.
        """

        display_id_hash = hashlib.sha256(str(self.id).encode()).hexdigest()[:12]
        subject_name = "rmwhub_" + trap.id

        last_updated = trap.get_latest_update_time().isoformat()
        observation = {
            "name": subject_name,
            "source": subject_name,
            "type": SOURCE_TYPE,
            "subject_type": SUBJECT_SUBTYPE,
            "is_active": True if event_status == Status.DEPLOYED else False,
            "recorded_at": last_updated,
            "location": {"lat": trap.latitude, "lon": trap.longitude},
            "additional": {
                "subject_name": subject_name,
                "rmwhub_set_id": self.id,
                "display_id": display_id_hash,
                "event_type": GEAR_DEPLOYED_EVENT
                if trap.status == "deployed"
                else GEAR_RETRIEVED_EVENT,
                "devices": devices,
            },
        }

        logger.info(
            f"Created observation for trap ID: {trap.id} with Subject name: {subject_name} with event type {event_status}."
        )

        return observation

    async def get_trap_ids(self) -> set:
        """
        Get the trap IDs for the gear set.
        """

        return {
            geartrap.id.replace("e_", "").replace("rmwhub_", "")
            for geartrap in self.traps
        }

    async def is_visited(self, visited: set) -> bool:
        """
        Check if the gearset has been visited.
        """

        traps_in_gearset = await self.get_trap_ids()
        return traps_in_gearset & visited


class RmwSets(BaseModel):
    sets: List[GearSet]


class RmwHubAdapter:
    def __init__(
        self,
        integration_id: str,
        api_key: str,
        rmw_url: str,
        er_token: str,
        er_destination: str,
    ):
        self.integration_id = integration_id
        self.rmw_client = RmwHubClient(api_key, rmw_url)
        self.er_client = BuoyClient(er_token, er_destination)
        self.er_subject_name_to_subject_mapping = {}

    async def download_data(
        self, start_datetime_str: str, minute_interval: int, status: bool = None
    ) -> RmwSets:
        """
        Downloads data from the RMW Hub API using the search_hub endpoint.
        ref: https://ropeless.network/api/docs#/Download
        """

        response = await self.rmw_client.search_hub(
            start_datetime_str, minute_interval, status
        )

        return self.convert_to_sets(response)

    async def search_own(self):
        """
        Downloads data from the RMW Hub API using the search_own endpoint.
        ref: https://ropeless.network/api/docs#/Download
        """

        response = await self.rmw_client.search_own()
        return self.convert_to_sets(response)

    def convert_to_sets(self, response: dict) -> RmwSets:
        response_json = json.loads(response)

        if "sets" not in response_json:
            logger.error(f"Failed to download data from RMW Hub API. Error: {response}")
            return RmwSets(sets=[])

        sets = response_json["sets"]
        gearsets = []
        for set in sets:
            traps = []
            for trap in set["traps"]:
                trap_obj = Trap(
                    id=trap["trap_id"],
                    sequence=trap["sequence"],
                    latitude=trap["latitude"],
                    longitude=trap["longitude"],
                    deploy_datetime_utc=trap["deploy_datetime_utc"],
                    surface_datetime_utc=trap["surface_datetime_utc"],
                    retrieved_datetime_utc=trap["retrieved_datetime_utc"],
                    status=trap["status"],
                    accuracy=trap["accuracy"],
                    release_type=trap["release_type"],
                    is_on_end=trap["is_on_end"],
                )
                traps.append(trap_obj)

            gearset = GearSet(
                vessel_id=set["vessel_id"],
                id=set["set_id"],
                deployment_type=set["deployment_type"],
                traps_in_set=set["traps_in_set"],
                trawl_path=set["trawl_path"],
                share_with=set["share_with"],
                traps=traps,
            )

            gearsets.append(gearset)

        return RmwSets(sets=gearsets)

    async def process_rmw_download(
        self, rmw_sets: RmwSets, start_datetime_str: str, minute_interval: int
    ) -> List:
        """
        Process the sets from the RMW Hub API.
        """

        # Normalize the extracted data into a list of observations following to the Gundi schema:
        observations = []

        # Download Data from ER for the same time interval as RmwHub
        # TODO: Only download recent updates from ER
        er_subjects = await self.er_client.get_er_subjects()

        # Create maps of er_subject_names and rmw_trap_ids/set_ids
        # RMW trap IDs would be in the subject name
        self.er_subject_name_to_subject_mapping = (
            await self.create_name_to_subject_mapping(er_subjects)
        )
        self.er_subject_id_to_subject_mapping = dict(
            (subject.get("id"), subject) for subject in er_subjects
        )
        er_subject_names_and_ids = set(
            self.er_subject_name_to_subject_mapping.keys()
        ).union(self.er_subject_id_to_subject_mapping.keys())

        # Iterate through rmwSets and determine what is an insert and what is an update to Earthranger
        rmw_inserts = set()
        rmw_updates = set()
        for gearset in rmw_sets.sets:
            for trap in gearset.traps:
                if await self.clean_id_str(trap.id) in er_subject_names_and_ids:
                    rmw_updates.add(gearset)
                else:
                    rmw_inserts.add(gearset)

        # Handle inserts to Earthranger
        visited_inserts = set()
        for gearset in rmw_inserts:
            logger.info(f"Rmw Set ID {gearset.id} not found in ER subjects. Inserting.")

            # Process each trap individually
            for trap in gearset.traps:
                if await gearset.is_visited(visited_inserts):
                    logger.info(
                        f"Skipping insert for trap ID {trap.id}. Already processed."
                    )
                    continue

                visited_inserts.update(await gearset.get_trap_ids())

                logger.info(f"Processing trap ID {trap.id} for insert to ER.")

                # Create observations for the gear set from RmwHub
                new_observations = self._create_observations(gearset)

                observations.extend(new_observations)
                logger.info(
                    f"Processed {len(new_observations)} new observations for trap ID {trap.id}."
                )

                if len(new_observations) == 0:
                    # New observations dict will be empty if ER has the latest update
                    logger.info(f"ER has the most recent update for trap ID {trap.id}.")

        # Handle updates to Earthranger
        visited_updates = set()
        for gearset in rmw_updates:
            logger.info(f"Rmw Set ID {gearset.id} found in ER subjects. Updating.")

            for trap in gearset.traps:
                # Process each trap individually
                if await gearset.is_visited(visited_updates):
                    logger.info(
                        f"Skipping insert for trap ID {trap.id}. Already processed."
                    )
                    continue

                visited_updates.update(await gearset.get_trap_ids())
                logger.info(f"Processing trap ID {trap.id} for update to ER.")

                # Get subject from ER
                clean_trap_id = await self.clean_id_str(trap.id)
                if clean_trap_id in self.er_subject_name_to_subject_mapping.keys():
                    er_subject = self.er_subject_name_to_subject_mapping.get(
                        clean_trap_id
                    )
                elif clean_trap_id in self.er_subject_id_to_subject_mapping.keys():
                    er_subject = self.er_subject_id_to_subject_mapping.get(
                        clean_trap_id
                    )
                else:
                    logger.error(
                        f"Subject ID {clean_trap_id} not found in ER subjects."
                    )
                    er_subject = None

                # Create observations for the gear set from RmwHub
                new_observations = self._create_observations(gearset)

                observations.extend(new_observations)
                logger.info(
                    f"Processed {len(new_observations)} new observations for trap ID {trap.id}."
                )

                if len(new_observations) == 0:
                    # New observations dict will be empty if ER has the latest update
                    logger.info(f"ER has the most recent update for trap ID {trap.id}.")

        return observations

    async def process_rmw_upload(self, start_datetime_str) -> Tuple[List, dict]:
        """
        Process the sets from the Buoy API and upload to RMWHub.
        Returns a list of new observations for Earthranger with the new RmwHub set IDs.
        """

        logger.info("Processing updates to RMW Hub from ER...")

        # Download data from search_own endpoint in RMWHub
        rmw_sets = await self.search_own()

        # Normalize the extracted data into a list of updates following to the RMWHub schema:
        updates = []

        # RF-755: Tech debt. Get gear to update is_active status
        await self.er_client.get_gear()

        # Get updates from the last interval_minutes in ER
        er_subjects = await self.er_client.get_er_subjects(start_datetime_str)
        if not er_subjects:
            msg = "No subjects found in ER."
            await log_action_activity(
                integration_id=self.integration_id,
                action_id="pull_observations",
                title=msg,
                level=LogLevel.WARNING,
            )
            return [], {}

        id_to_er_subject_mapping = dict(
            (subject["additional"].get("display_id"), subject)
            for subject in er_subjects
        )

        # Get rmw trap IDs
        rmw_trap_ids = set()
        rmw_set_id_to_gearset_mapping = await self.create_set_id_to_gearset_mapping(
            rmw_sets.sets
        )
        rmw_set_ids = rmw_set_id_to_gearset_mapping.keys()

        for gearset in rmw_sets.sets:
            for trap in gearset.traps:
                rmw_trap_ids.add(await self.clean_id_str(trap.id))

        # Iterate through er_subjects and determine what is an insert and what is an update to RmwHub
        er_inserts = set()
        er_updates = set()
        for subject in er_subjects:
            subject_name = subject.get("name")
            if not subject_name:
                logger.error(f"Subject ID {subject.get('id')} has no name. No action.")
            if subject_name.startswith("rmw"):
                logger.info(
                    f"Subject ID {subject_name} originally from rmwHub. Skipped."
                )
                continue
            # Use display_id for ER subjects to ensure uniqueness among gear sets
            elif await self.clean_id_str(subject_name) in rmw_trap_ids:
                if not subject.get("additional") or not subject.get("additional").get(
                    "devices"
                ):
                    logger.error(
                        f"Buoy does not have additional information: {subject.get('name')}."
                    )
                    continue
                er_updates.add(subject["additional"].get("display_id"))
            else:
                if not subject.get("additional") or not subject.get("additional").get(
                    "devices"
                ):
                    logger.error(
                        f"Buoy does not have additional information: {subject.get('name')}."
                    )
                    continue
                er_inserts.add(subject["additional"].get("display_id"))

        logger.info(f"{len(er_inserts)} Inserts to rmwHub.")
        logger.info(f"{len(er_updates)} Updates to rmwHub.")

        # Collect set ID updates for Earthranger subjects from RMW inserts
        new_observations = []

        # Handle inserts to RMW
        for display_id in er_inserts:
            subject = id_to_er_subject_mapping.get(display_id)
            logger.info(f"Subject ID {subject.get('name')} not found in RMW traps.")

            # Create new updates from ER data for upload to RMWHub, and collect set ID to update ER.
            updated_gearset = await self._create_rmw_update_from_er_subject(subject)

            if not updated_gearset.traps:
                await log_action_activity(
                    integration_id=self.integration_id,
                    action_id="pull_observations",
                    title=f"No devices found for ER subject ID: {subject.get('id')}.",
                    level=LogLevel.ERROR,
                )
            else:
                new_observations.extend(
                    await self._create_put_er_set_id_observation(
                        subject, updated_gearset.id
                    )
                )
                updates.append(updated_gearset)

                logger.info(
                    f"Processed new gear set for set ID {updated_gearset.id} from ER subject ID: {subject.get('id')}."
                )

        # Handle updates to RMW
        for display_id in er_updates:
            subject = id_to_er_subject_mapping.get(display_id)
            logger.info(f"Subject ID {subject.get('name')} found in RMW traps.")

            # Get the latest observation for the subject
            latest_observation = await self.er_client.get_latest_observations(
                subject.get("id"), 1
            )

            # TODO: fix
            if not latest_observation["observation_details"].get("rmwhub_set_id"):
                logger.error(f"Subject ID {subject.get('id')} has no RMWHub set ID.")
                continue

            rmwhub_set_id = latest_observation["observation_details"]["rmwhub_set_id"]

            if rmwhub_set_id not in rmw_set_id_to_gearset_mapping.keys():
                logger.error(
                    f"RMW Set ID {rmwhub_set_id} not found in RMW sets. No action."
                )
                log_action_activity(
                    integration_id=self.integration_id,
                    action_id="pull_observations",
                    title=f"RMW Set ID {rmwhub_set_id} not found in RMW sets. No action.",
                    level=LogLevel.ERROR,
                )
                continue

            # Create new updates from ER data for upload to RMWHub
            rmw_gearset = rmw_set_id_to_gearset_mapping[rmwhub_set_id]
            updated_gearset = await self._create_rmw_update_from_er_subject(
                subject, rmw_gearset
            )

            if not updated_gearset.traps:
                await log_action_activity(
                    integration_id=self.integration_id,
                    action_id="pull_observations",
                    title=f"No devices found for ER subject ID: {subject.get('id')}.",
                    level=LogLevel.ERROR,
                )
            else:
                updates.append(updated_gearset)
                logger.info(
                    f"Processed update for gear set with set ID {updated_gearset.id} from ER subject ID: {subject['id']}."
                )

        response = await self._upload_data(updates)
        if not updates:
            logger.info("No updates to upload to RMW Hub API.")

        return new_observations, response

    # TODO RF-752: Remove unecessary code when status updates are verified to be working through event
    # type in API instead of is_active status on observation.
    async def push_status_updates(self, observations: List, rmw_sets: RmwSets):
        """
        Process the status updates from the RMW Hub API.
        """

        rmw_set_id_to_gearset_mapping = await self.create_set_id_to_gearset_mapping(
            rmw_sets.sets
        )

        visited_traps = set()
        for observation in observations:
            rmw_set_id = await self.clean_id_str(
                observation.get("additional").get("rmwhub_set_id")
            )
            rmw_set = rmw_set_id_to_gearset_mapping[rmw_set_id]

            for trap in rmw_set.traps:
                if trap.id in visited_traps:
                    logger.info(
                        f"Skipping update for trap ID {trap.id}. Already processed."
                    )
                    continue

                visited_traps.add(trap.id)

                # Get subject from ER
                clean_trap_id = await self.clean_id_str(trap.id)
                if clean_trap_id in self.er_subject_name_to_subject_mapping.keys():
                    er_subject = self.er_subject_name_to_subject_mapping.get(
                        clean_trap_id
                    )
                elif clean_trap_id in self.er_subject_id_to_subject_mapping.keys():
                    er_subject = self.er_subject_id_to_subject_mapping.get(
                        clean_trap_id
                    )
                else:
                    er_subject = None
                    logger.info(f"Subject ID {clean_trap_id} not found in ER subjects.")

                if er_subject:
                    await self._update_status(trap, er_subject)
                else:
                    await self._update_status(trap)

    # TODO RF-752: Remove unecessary code when status updates are verified to be working through event
    # type in API instead of is_active status on observation.
    async def _update_status(self, trap: Trap, er_subject: dict = None):
        """
        Update the status of the ER subject based on the RMW status and deployment/retrieval times
        """

        # Determine if ER or RMW has the most recent update in order to update status in ER:
        if er_subject:
            er_last_updated = datetime.fromisoformat(er_subject.get("updated_at"))

        trap_latest_update_time = trap.get_latest_update_time()

        if er_subject and er_last_updated > trap_latest_update_time:
            return
        elif er_subject and (er_last_updated < trap_latest_update_time):
            await self.er_client.patch_er_subject_status(
                er_subject.get("name"), True if trap.status == "deployed" else False
            )
        elif not er_subject:
            logger.error(
                f"Insert operation for Trap {trap.id}. Cannot update subject that does not exist."
            )

            trap_id_in_er = "rmwhub_" + (await self.clean_id_str(trap.id))
            async for attempt in stamina.retry_context(
                on=httpx.HTTPError, wait_initial=1.0, wait_jitter=5.0, wait_max=32.0
            ):
                with attempt:
                    await self.er_client.patch_er_subject_status(
                        trap_id_in_er, True if trap.status == "deployed" else False
                    )
        else:
            logger.error(
                f"Failed to compare gear set for trap ID {trap.id}. RMW latest update time: {trap_latest_update_time.isoformat()}"
            )

    def _create_observations(self, rmw_set: GearSet) -> List:
        """
        Create new observations for ER from RmwHub data.

        Returns an empty list if ER has the most recent updates. Otherwise, list of new observations to write to ER.
        """

        # Create observations for the gear set
        observations = rmw_set.create_observations()

        return observations

    async def _create_put_er_set_id_observation(
        self, er_subject: dict, set_id: str
    ) -> dict:
        """
        Update the set ID for the ER subject based on the provided set ID.
        Returns the new observation for the ER subject.
        """

        if not er_subject.get("additional") or not er_subject.get("additional").get(
            "devices"
        ):
            logger.error(f"No traps found for trap ID {er_subject.get('name')}.")
            return {}

        display_id_hash = hashlib.sha256(str(set_id).encode()).hexdigest()[:12]
        is_active = er_subject.get("is_active")

        observations = []

        for device in er_subject.get("additional").get("devices"):
            observations.append(
                {
                    "name": device["device_id"],
                    "source": device["device_id"],
                    "type": SOURCE_TYPE,
                    "subject_type": SUBJECT_SUBTYPE,
                    "is_active": is_active,
                    # TODO: SPIKE to determine if this should be device["last_updated"]
                    "recorded_at": er_subject["updated_at"],
                    "location": {
                        "lat": device["location"]["latitude"],
                        "lon": device["location"]["longitude"],
                    },
                    "additional": {
                        "subject_name": device["device_id"],
                        "rmwhub_set_id": set_id,
                        "display_id": display_id_hash,
                        "event_type": GEAR_DEPLOYED_EVENT
                        if is_active
                        else GEAR_RETRIEVED_EVENT,
                        "devices": er_subject["additional"]["devices"],
                    },
                }
            )

        return observations

    async def _upload_data(
        self,
        updates: List[GearSet],
    ) -> dict:
        """
        Upload data to the RMWHub API using the RMWHubClient.

        Return RMWHub response if upload is successful, empty dict otherwise
        """

        response = await self.rmw_client.upload_data(updates)

        if response.status_code == 200:
            logger.info("Upload to RMW Hub API was successful.")
            result = json.loads(response.content)
            if len(result["result"]):
                logger.info(
                    f"Number of traps uploaded: {result['result']['trap_count']}"
                )
                logger.info(
                    f"Number of failed sets: {len(result['result']['failed_sets'])}"
                )
                return result["result"]

            logger.error(f"No info returned from RMW Hub API.")
            return {}
        else:
            logger.error(
                f"Failed to upload data to RMW Hub API. Error: {response.status_code} - {response.text}"
            )

        return {}

    async def _create_rmw_update_from_er_subject(
        self, er_subject: dict, rmw_gearset: GearSet = None
    ) -> GearSet:
        """
        Create new updates from ER data for upload to RMWHub.
        """

        async def get_last_deployed_time():
            observations = await self.er_client.get_latest_observations(
                er_subject.get("id"), 10
            )

            if observations[0].get("observation_details") and observations[0].get(
                "observation_details"
            ).get("last_deployed"):
                return observations[0].get("observation_details").get("last_deployed")

            for observation in observations:
                details = observation.get("observation_details")
                if "deploy" in details.get("event_type"):
                    return observation.get("recorded_at")

            logger.error("No deployment events found. Use null datetime.")
            # Initialize a datetime object representing the Unix epoch
            return datetime(1970, 1, 1, 0, 0, 0, tzinfo=timezone.utc).isoformat()

        # Trap IDs must be atleast 32 characters and no more than 38 characters
        async def validate_id_length(id_str: str):
            target_length = 32
            if len(id_str) < target_length:
                logger.error(
                    f"ID {id_str} is too short. Adding '#' to meet Trap ID length requirements."
                )
                return id_str.ljust(target_length, "#")
            return id_str

        # Create traps list:
        traps = []
        if not er_subject.get("additional") or not er_subject.get("additional").get(
            "devices"
        ):
            logger.error(f"No traps found for trap ID {er_subject.get('name')}.")
            return GearSet(
                vessel_id="",
                id="",
                deployment_type="",
                traps_in_set=-1,
                trawl_path="",
                share_with=[],
                traps=traps,
            )

        deployed = er_subject.get("is_active")
        additional_data = er_subject.get("additional", {})

        for device in additional_data.get("devices", []):
            # Use just the ID for the Trap ID if the gearset is originally from RMW
            # TODO: Use subject.id instead of subject.name for the trap ID
            # TODO: Determine the effects of this^ change on the download/upload process
            subject_name = er_subject.get("name")
            cleaned_id = validate_id_length(await self.clean_id_str(subject_name))
            trap_id = (
                cleaned_id
                if rmw_gearset and subject_name.startswith("rmw")
                else "e_" + cleaned_id
            )

            # TODO: This should use the subjects latest observation recorded at value
            last_updated_utc = self.convert_datetime_to_utc(
                er_subject.get("last_position_date")
            )
            if deployed:
                traps.append(
                    Trap(
                        id=trap_id,
                        sequence=1 if device.get("label") == "a" else 2,
                        latitude=device.get("location").get("latitude"),
                        longitude=device.get("location").get("longitude"),
                        deploy_datetime_utc=last_updated_utc,
                        surface_datetime_utc=last_updated_utc,
                        status="deployed",
                        accuracy="",
                        is_on_end=True,
                    )
                )
            else:
                last_deployed_utc = self.convert_datetime_to_utc(
                    await get_last_deployed_time()
                )
                traps.append(
                    Trap(
                        id=trap_id,
                        sequence=1 if device.get("label") == "a" else 2,
                        latitude=device.get("location").get("latitude"),
                        longitude=device.get("location").get("longitude"),
                        deploy_datetime_utc=last_deployed_utc,
                        surface_datetime_utc=last_deployed_utc,
                        retrieved_datetime_utc=last_updated_utc,
                        status="retrieved",
                        accuracy="",
                        is_on_end=True,
                    )
                )

        # Create gear set:
        if not rmw_gearset:
            set_id = "e_" + str(uuid.uuid4())
            vessel_id = ""
        else:
            set_id = rmw_gearset.id
            vessel_id = rmw_gearset.vessel_id
        gear_set = GearSet(
            vessel_id=vessel_id,
            id=set_id,
            deployment_type="trawl" if len(traps) > 1 else "single",
            traps_in_set=len(traps),
            trawl_path="",
            # Share with is not set to ER because
            # we don't want our data back in the download step
            share_with=[],
            traps=traps,
        )

        return gear_set

    async def create_set_id_to_gearset_mapping(self, sets: List[GearSet]) -> dict:
        """
        Create a mapping of Set IDs to GearSets.
        """

        set_id_to_set_mapping = {}
        for gear_set in sets:
            set_id_to_set_mapping[await self.clean_id_str(gear_set.id)] = gear_set
        return set_id_to_set_mapping

    async def create_name_to_subject_mapping(self, er_subjects: List) -> dict:
        """
        Create a mapping of ER subject names to subjects.
        """

        name_to_subject_mapping = {}
        for subject in er_subjects:
            if subject.get("name"):
                name_to_subject_mapping[
                    await self.clean_id_str(subject.get("id"))
                ] = subject
            else:
                msg = "Cannot clean string. Subject name is empty."
                await log_action_activity(
                    integration_id=self.integration_id,
                    action_id="pull_observations",
                    title=msg,
                    level=LogLevel.ERROR,
                )
        return name_to_subject_mapping

    async def clean_id_str(self, subject_name: str):
        """
        Resolve the ID string to just the UUID
        """
        if not subject_name:
            msg = "Cannot clean string. Subject name is empty."
            await log_action_activity(
                integration_id=self.integration_id,
                action_id="pull_observations",
                title=msg,
                level=LogLevel.ERROR,
            )
            return None

        cleaned_str = (
            subject_name.replace("device_", "")
            .replace("rmwhub_", "")
            .replace("rmw_", "")
            .replace("e_", "")
            .replace("edgetech_", "")
            .replace("#", "")
            .lower()
        )
        return cleaned_str

    def convert_datetime_to_utc(self, datetime_str: str) -> str:
        """
        Convert the datetime string to UTC format.
        """

        datetime_obj = datetime.fromisoformat(datetime_str)
        datetime_obj = datetime_obj.astimezone(pytz.utc)
        formatted_datetime = datetime_obj.strftime("%Y-%m-%dT%H:%M:%S.%f")[:-3] + "Z"
        return formatted_datetime


class RmwHubClient:
    HEADERS = {"accept": "application/json", "Content-Type": "application/json"}

    def __init__(self, api_key: str, rmw_url: str):
        self.api_key = api_key
        self.rmw_url = rmw_url

    async def search_hub(
        self, start_datetime_str: str, minute_interval: int, status: bool = None
    ) -> dict:
        """
        Downloads data from the RMWHub API using the search_hub endpoint.
        ref: https://ropeless.network/api/docs#/Download
        """

        start_datetime = datetime.strptime(start_datetime_str, "%Y-%m-%d %H:%M:%S")
        end_datetime = start_datetime + timedelta(minutes=minute_interval)
        end_datetime_str = end_datetime.strftime("%Y-%m-%d %H:%M:%S")

        data = {
            "format_version": 0.1,
            "api_key": self.api_key,
            "max_sets": 1000,
            # "status": "deployed", // Pull all data not just deployed gear
            "from_latitude": -90,
            "to_latitude": 90,
            "from_longitude": -180,
            "to_longitude": 180,
            "start_deploy_utc": start_datetime_str,
            "end_deploy_utc": end_datetime_str,
            "start_retrieve_utc": start_datetime_str,
            "end_retrieve_utc": end_datetime_str,
        }

        if status:
            data["status"] = status

        url = self.rmw_url + "/search_hub/"

        async with httpx.AsyncClient() as client:
            response = await client.post(url, headers=RmwHubClient.HEADERS, json=data)

        if response.status_code != 200:
            logger.error(
                f"Failed to download data from RMW Hub API. Error: {response.status_code} - {response.text}"
            )

        return response.text

    async def search_own(self) -> dict:
        """
        Downloads data from the RMWHub API using the search_own endpoint.
        ref: https://ropeless.network/api/docs#/Download
        """

        url = self.rmw_url + "/search_own/"

        data = {"format_version": 0.1, "api_key": self.api_key}

        async with httpx.AsyncClient() as client:
            response = await client.post(url, headers=RmwHubClient.HEADERS, json=data)

        if response.status_code != 200:
            logger.error(
                f"Failed to download data from RMW Hub API. Error: {response.status_code} - {response.text}"
            )

        return response.text

    async def upload_data(self, updates: List[GearSet]) -> httpx.Response:
        """
        Upload data to the RMWHub API using the upload_data endpoint.
        ref: https://ropeless.network/api/docs
        """

        url = self.rmw_url + "/upload_deployments/"
        sets = [jsonable_encoder(update) for update in updates]

<<<<<<< HEAD
=======
        sets = [jsonable_encoder(update) for update in updates]

>>>>>>> 3ca4d7e7
        for set_entry in sets:
            set_entry["set_id"] = set_entry.pop("id")
            for trap in set_entry["traps"]:
                trap["trap_id"] = trap.pop("id")
                trap["release_type"] = trap.get("release_type") or ""

        upload_data = {"format_version": 0, "api_key": self.api_key, "sets": sets}

        async with httpx.AsyncClient() as client:
            response = await client.post(
                url, headers=RmwHubClient.HEADERS, json=upload_data
            )

        if response.status_code != 200:
            logger.error(
                f"Failed to upload data to RMW Hub API. Error: {response.status_code} - {response.content}"
            )

        return response<|MERGE_RESOLUTION|>--- conflicted
+++ resolved
@@ -1,11 +1,9 @@
 import hashlib
 import json
 import logging
-<<<<<<< HEAD
-=======
+
 from fastapi.encoders import jsonable_encoder
 import pytz
->>>>>>> 3ca4d7e7
 import uuid
 from datetime import datetime, timedelta, timezone
 from enum import Enum
@@ -1028,11 +1026,6 @@
         url = self.rmw_url + "/upload_deployments/"
         sets = [jsonable_encoder(update) for update in updates]
 
-<<<<<<< HEAD
-=======
-        sets = [jsonable_encoder(update) for update in updates]
-
->>>>>>> 3ca4d7e7
         for set_entry in sets:
             set_entry["set_id"] = set_entry.pop("id")
             for trap in set_entry["traps"]:
