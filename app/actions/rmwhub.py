--- conflicted
+++ resolved
@@ -1,8 +1,3 @@
-<<<<<<< HEAD
-=======
-from datetime import datetime
-from enum import Enum
->>>>>>> 925f73a0
 import hashlib
 import json
 import logging
@@ -10,11 +5,8 @@
 from fastapi.encoders import jsonable_encoder
 import pytz
 import uuid
-<<<<<<< HEAD
 from datetime import datetime, timedelta, timezone
-=======
-from datetime import datetime, timezone
->>>>>>> 925f73a0
+
 from enum import Enum
 from typing import List, Optional, Tuple
 
@@ -263,7 +255,6 @@
         ref: https://ropeless.network/api/docs#/Download
         """
 
-<<<<<<< HEAD
         response = await self.rmw_client.search_hub(
             start_datetime_str, minute_interval, status
         )
@@ -280,9 +271,6 @@
         return self.convert_to_sets(response)
 
     def convert_to_sets(self, response: dict) -> RmwSets:
-=======
-        response = await self.rmw_client.search_hub(start_datetime_str, status)
->>>>>>> 925f73a0
         response_json = json.loads(response)
 
         if "sets" not in response_json:
@@ -321,54 +309,7 @@
             )
 
             gearsets.append(gearset)
-
-        return self.convert_to_sets(response)
-
-    async def search_own(self):
-        """
-        Downloads data from the RMW Hub API using the search_own endpoint.
-        ref: https://ropeless.network/api/docs#/Download
-        """
-
-        response = await self.rmw_client.search_own()
-        return self.convert_to_sets(response)
-
-    def convert_to_sets(self, response: dict) -> RmwSets:
-        response_json = json.loads(response)
-
-        if "sets" not in response_json:
-            logger.error(f"Failed to download data from RMW Hub API. Error: {response}")
-            return RmwSets(sets=[])
-        sets = response_json["sets"]
-        gearsets = []
-        for set in sets:
-            traps = []
-            for trap in set["traps"]:
-                trap_obj = Trap(
-                    id=trap["trap_id"],
-                    sequence=trap["sequence"],
-                    latitude=trap["latitude"],
-                    longitude=trap["longitude"],
-                    deploy_datetime_utc=trap["deploy_datetime_utc"],
-                    surface_datetime_utc=trap["surface_datetime_utc"],
-                    retrieved_datetime_utc=trap["retrieved_datetime_utc"],
-                    status=trap["status"],
-                    accuracy=trap["accuracy"],
-                    release_type=trap["release_type"],
-                    is_on_end=trap["is_on_end"],
-                )
-                traps.append(trap_obj)
-            gearset = GearSet(
-                vessel_id=set["vessel_id"],
-                id=set["set_id"],
-                deployment_type=set["deployment_type"],
-                traps_in_set=set["traps_in_set"],
-                trawl_path=set["trawl_path"],
-                share_with=set["share_with"],
-                when_updated_utc=set["when_updated_utc"],
-                traps=traps,
-            )
-            gearsets.append(gearset)
+        
         return RmwSets(sets=gearsets)
 
     async def process_rmw_download(
@@ -603,21 +544,13 @@
             )
             latest_observation = latest_observations[0]
 
-<<<<<<< HEAD
-            # TODO: fix
-=======
->>>>>>> 925f73a0
             if not latest_observation["observation_details"].get("rmwhub_set_id"):
                 logger.error(f"Subject ID {subject.get('id')} has no RMWHub set ID.")
                 continue
 
-<<<<<<< HEAD
-            rmwhub_set_id = latest_observation["observation_details"]["rmwhub_set_id"]
-=======
             rmwhub_set_id = latest_observation["observation_details"].get(
                 "rmwhub_set_id"
             )
->>>>>>> 925f73a0
 
             if rmwhub_set_id not in rmw_set_id_to_gearset_mapping.keys():
                 logger.error(
